// Copyright (c) Microsoft Corporation. All rights reserved.
// Licensed under the MIT License.

// See docs\c_cxx\README.md on generating the Doxygen documentation from this file

/** \mainpage C & C++ APIs
*
* <h1>C</h1>
*
* ::OrtApi - Click here to go to the structure with all C API functions.
*
* <h1>C++</h1>
*
* ::Ort - Click here to go to the namespace holding all of the C++ wrapper classes
*
* It is a set of header only wrapper classes around the C API. The goal is to turn the C style return value error codes into C++ exceptions, and to
* automate memory management through standard C++ RAII principles.
*
* \addtogroup Global
* ONNX Runtime C API
* @{
*/

#pragma once
#include <stdlib.h>
#include <stdint.h>
#include <string.h>

/** \brief The API version defined in this header
*
* This value is used by some API functions to behave as this version of the header expects.
*/
#define ORT_API_VERSION 12

#ifdef __cplusplus
extern "C" {
#endif

//! @}
// SAL2 Definitions
#ifndef _WIN32
#define _In_
#define _In_z_
#define _In_opt_
#define _In_opt_z_
#define _Out_
#define _Outptr_
#define _Out_opt_
#define _Inout_
#define _Inout_opt_
#define _Frees_ptr_opt_
#define _Ret_maybenull_
#define _Ret_notnull_
#define _Check_return_
#define _Outptr_result_maybenull_
#define _In_reads_(X)
#define _Inout_updates_all_(X)
#define _Out_writes_bytes_all_(X)
#define _Out_writes_all_(X)
#define _Success_(X)
#define _Outptr_result_buffer_maybenull_(X)
#define ORT_ALL_ARGS_NONNULL __attribute__((nonnull))
#else
#include <specstrings.h>
#define ORT_ALL_ARGS_NONNULL
#endif

#ifdef _WIN32
// Define ORT_DLL_IMPORT if your program is dynamically linked to Ort.
// dllexport is not used, we use a .def file.
#ifdef ORT_DLL_IMPORT
#define ORT_EXPORT __declspec(dllimport)
#else
#define ORT_EXPORT
#endif
#define ORT_API_CALL _stdcall
#define ORT_MUST_USE_RESULT
#define ORTCHAR_T wchar_t
#else
// To make symbols visible on macOS/iOS
#ifdef __APPLE__
#define ORT_EXPORT __attribute__((visibility("default")))
#else
#define ORT_EXPORT
#endif
#define ORT_API_CALL
#define ORT_MUST_USE_RESULT __attribute__((warn_unused_result))
#define ORTCHAR_T char
#endif

#ifndef ORT_TSTR
#ifdef _WIN32
#define ORT_TSTR(X) L##X
#else
#define ORT_TSTR(X) X
#endif
#endif

// Any pointer marked with _In_ or _Out_, cannot be NULL.

// Windows users should use unicode paths when possible to bypass the MAX_PATH limitation
// Every pointer marked with _In_ or _Out_, cannot be NULL. Caller should ensure that.
// for ReleaseXXX(...) functions, they can accept NULL pointer.

#ifdef __cplusplus
// For any compiler with C++11 support, MSVC 2015 and greater, or Clang version supporting noexcept.
// Such complex condition is needed because compilers set __cplusplus value differently.
#ifndef __has_feature
#define __has_feature(x) 0
#endif
#if ((__cplusplus >= 201103L) || (_MSC_VER >= 1900) || (defined(__has_feature) && __has_feature(cxx_noexcept)))
#define NO_EXCEPTION noexcept
#else
#define NO_EXCEPTION throw()
#endif
#else
#define NO_EXCEPTION
#endif

// __VA_ARGS__ on Windows and Linux are different
#define ORT_API(RETURN_TYPE, NAME, ...) RETURN_TYPE ORT_API_CALL NAME(__VA_ARGS__) NO_EXCEPTION

#define ORT_API_STATUS(NAME, ...) \
  _Success_(return == 0) _Check_return_ _Ret_maybenull_ OrtStatusPtr ORT_API_CALL NAME(__VA_ARGS__) NO_EXCEPTION ORT_MUST_USE_RESULT

// XXX: Unfortunately, SAL annotations are known to not work with function pointers
#define ORT_API2_STATUS(NAME, ...) \
  _Check_return_ _Ret_maybenull_ OrtStatusPtr(ORT_API_CALL* NAME)(__VA_ARGS__) NO_EXCEPTION ORT_MUST_USE_RESULT

// Used in *.cc files. Almost as same as ORT_API_STATUS, except without ORT_MUST_USE_RESULT and ORT_EXPORT
#define ORT_API_STATUS_IMPL(NAME, ...) \
  GSL_SUPPRESS(r .11)                  \
  _Success_(return == 0) _Check_return_ _Ret_maybenull_ OrtStatusPtr ORT_API_CALL NAME(__VA_ARGS__) NO_EXCEPTION

#define ORT_CLASS_RELEASE(X) void(ORT_API_CALL * Release##X)(_Frees_ptr_opt_ Ort##X * input)

#ifdef __DOXYGEN__
#undef ORT_API_STATUS
#define ORT_API_STATUS(NAME, ...) OrtStatus* NAME(__VA_ARGS__)
#undef ORT_API2_STATUS
#define ORT_API2_STATUS(NAME, ...) OrtStatus* NAME(__VA_ARGS__)
#undef ORT_CLASS_RELEASE
#define ORT_CLASS_RELEASE(X) void Release##X(Ort##X* input)
#undef NO_EXCEPTION
#define NO_EXCEPTION
#endif
/** \addtogroup Global
 * ONNX Runtime C API
 * @{
 */

/** Copied from TensorProto::DataType
* Currently, Ort doesn't support complex64, complex128
*/
typedef enum ONNXTensorElementDataType {
  ONNX_TENSOR_ELEMENT_DATA_TYPE_UNDEFINED,
  ONNX_TENSOR_ELEMENT_DATA_TYPE_FLOAT,   // maps to c type float
  ONNX_TENSOR_ELEMENT_DATA_TYPE_UINT8,   // maps to c type uint8_t
  ONNX_TENSOR_ELEMENT_DATA_TYPE_INT8,    // maps to c type int8_t
  ONNX_TENSOR_ELEMENT_DATA_TYPE_UINT16,  // maps to c type uint16_t
  ONNX_TENSOR_ELEMENT_DATA_TYPE_INT16,   // maps to c type int16_t
  ONNX_TENSOR_ELEMENT_DATA_TYPE_INT32,   // maps to c type int32_t
  ONNX_TENSOR_ELEMENT_DATA_TYPE_INT64,   // maps to c type int64_t
  ONNX_TENSOR_ELEMENT_DATA_TYPE_STRING,  // maps to c++ type std::string
  ONNX_TENSOR_ELEMENT_DATA_TYPE_BOOL,
  ONNX_TENSOR_ELEMENT_DATA_TYPE_FLOAT16,
  ONNX_TENSOR_ELEMENT_DATA_TYPE_DOUBLE,      // maps to c type double
  ONNX_TENSOR_ELEMENT_DATA_TYPE_UINT32,      // maps to c type uint32_t
  ONNX_TENSOR_ELEMENT_DATA_TYPE_UINT64,      // maps to c type uint64_t
  ONNX_TENSOR_ELEMENT_DATA_TYPE_COMPLEX64,   // complex with float32 real and imaginary components
  ONNX_TENSOR_ELEMENT_DATA_TYPE_COMPLEX128,  // complex with float64 real and imaginary components
  ONNX_TENSOR_ELEMENT_DATA_TYPE_BFLOAT16     // Non-IEEE floating-point format based on IEEE754 single-precision
} ONNXTensorElementDataType;

// Synced with onnx TypeProto oneof
typedef enum ONNXType {
  ONNX_TYPE_UNKNOWN,
  ONNX_TYPE_TENSOR,
  ONNX_TYPE_SEQUENCE,
  ONNX_TYPE_MAP,
  ONNX_TYPE_OPAQUE,
  ONNX_TYPE_SPARSETENSOR,
  ONNX_TYPE_OPTIONAL
} ONNXType;

// These types are synced with internal
// SparseFormatFlags
typedef enum OrtSparseFormat {
  ORT_SPARSE_UNDEFINED = 0,
  ORT_SPARSE_COO = 0x1,
  ORT_SPARSE_CSRC = 0x2,
  ORT_SPARSE_BLOCK_SPARSE = 0x4
} OrtSparseFormat;

// Enum allows to query sparse tensor indices
enum OrtSparseIndicesFormat {
  ORT_SPARSE_COO_INDICES,
  ORT_SPARSE_CSR_INNER_INDICES,
  ORT_SPARSE_CSR_OUTER_INDICES,
  ORT_SPARSE_BLOCK_SPARSE_INDICES
};

/** \brief Logging severity levels
 *
 * In typical API usage, specifying a logging severity level specifies the minimum severity of log messages to show.
 */
typedef enum OrtLoggingLevel {
  ORT_LOGGING_LEVEL_VERBOSE,  ///< Verbose informational messages (least severe).
  ORT_LOGGING_LEVEL_INFO,     ///< Informational messages.
  ORT_LOGGING_LEVEL_WARNING,  ///< Warning messages.
  ORT_LOGGING_LEVEL_ERROR,    ///< Error messages.
  ORT_LOGGING_LEVEL_FATAL,    ///< Fatal error messages (most severe).
} OrtLoggingLevel;

typedef enum OrtErrorCode {
  ORT_OK,
  ORT_FAIL,
  ORT_INVALID_ARGUMENT,
  ORT_NO_SUCHFILE,
  ORT_NO_MODEL,
  ORT_ENGINE_ERROR,
  ORT_RUNTIME_EXCEPTION,
  ORT_INVALID_PROTOBUF,
  ORT_MODEL_LOADED,
  ORT_NOT_IMPLEMENTED,
  ORT_INVALID_GRAPH,
  ORT_EP_FAIL,
} OrtErrorCode;

typedef enum OrtOpAttrType {
  ORT_OP_ATTR_UNDEFINED = 0,
  ORT_OP_ATTR_INT,
  ORT_OP_ATTR_INTS,
  ORT_OP_ATTR_FLOAT,
  ORT_OP_ATTR_FLOATS,
  ORT_OP_ATTR_STRING,
  ORT_OP_ATTR_STRINGS,
} OrtOpAttrType;

//! @}
#define ORT_RUNTIME_CLASS(X) \
  struct Ort##X;             \
  typedef struct Ort##X Ort##X;

/** \addtogroup Global
 * ONNX Runtime C API
 * @{
 */
// The actual types defined have an Ort prefix
ORT_RUNTIME_CLASS(Env);
ORT_RUNTIME_CLASS(Status);  // nullptr for Status* indicates success
ORT_RUNTIME_CLASS(MemoryInfo);
ORT_RUNTIME_CLASS(IoBinding);
ORT_RUNTIME_CLASS(Session);  //Don't call ReleaseSession from Dllmain (because session owns a thread pool)
ORT_RUNTIME_CLASS(Value);
ORT_RUNTIME_CLASS(RunOptions);
ORT_RUNTIME_CLASS(TypeInfo);
ORT_RUNTIME_CLASS(TensorTypeAndShapeInfo);
ORT_RUNTIME_CLASS(SessionOptions);
ORT_RUNTIME_CLASS(CustomOpDomain);
ORT_RUNTIME_CLASS(MapTypeInfo);
ORT_RUNTIME_CLASS(SequenceTypeInfo);
ORT_RUNTIME_CLASS(ModelMetadata);
ORT_RUNTIME_CLASS(ThreadPoolParams);
ORT_RUNTIME_CLASS(ThreadingOptions);
ORT_RUNTIME_CLASS(ArenaCfg);
ORT_RUNTIME_CLASS(PrepackedWeightsContainer);
ORT_RUNTIME_CLASS(TensorRTProviderOptionsV2);
ORT_RUNTIME_CLASS(CUDAProviderOptionsV2);
ORT_RUNTIME_CLASS(Op);
ORT_RUNTIME_CLASS(OpAttr);

#ifdef _WIN32
typedef _Return_type_success_(return == 0) OrtStatus* OrtStatusPtr;
#else
typedef OrtStatus* OrtStatusPtr;
#endif

/** \brief Memory allocation interface
*
* Structure of function pointers that defines a memory allocator. This can be created and filled in by the user for custom allocators.
*
* When an allocator is passed to any function, be sure that the allocator object is not destroyed until the last allocated object using it is freed.
*/
typedef struct OrtAllocator {
  uint32_t version;                                                                   ///< Must be initialized to ORT_API_VERSION
  void*(ORT_API_CALL* Alloc)(struct OrtAllocator* this_, size_t size);                ///< Returns a pointer to an allocated block of `size` bytes
  void(ORT_API_CALL* Free)(struct OrtAllocator* this_, void* p);                      ///< Free a block of memory previously allocated with OrtAllocator::Alloc
  const struct OrtMemoryInfo*(ORT_API_CALL* Info)(const struct OrtAllocator* this_);  ///< Return a pointer to an ::OrtMemoryInfo that describes this allocator
} OrtAllocator;

typedef void(ORT_API_CALL* OrtLoggingFunction)(
    void* param, OrtLoggingLevel severity, const char* category, const char* logid, const char* code_location,
    const char* message);

/** \brief Graph optimization level
*
* Refer to https://www.onnxruntime.ai/docs/resources/graph-optimizations.html
* for an in-depth understanding of Graph Optimizations
*/
typedef enum GraphOptimizationLevel {
  ORT_DISABLE_ALL = 0,
  ORT_ENABLE_BASIC = 1,
  ORT_ENABLE_EXTENDED = 2,
  ORT_ENABLE_ALL = 99
} GraphOptimizationLevel;

typedef enum ExecutionMode {
  ORT_SEQUENTIAL = 0,
  ORT_PARALLEL = 1,
} ExecutionMode;

/** \brief Language projection identifiers
* /see OrtApi::SetLanguageProjection
*/
typedef enum OrtLanguageProjection {
  ORT_PROJECTION_C = 0,
  ORT_PROJECTION_CPLUSPLUS = 1,
  ORT_PROJECTION_CSHARP = 2,
  ORT_PROJECTION_PYTHON = 3,
  ORT_PROJECTION_JAVA = 4,
  ORT_PROJECTION_WINML = 5,
  ORT_PROJECTION_NODEJS = 6,
} OrtLanguageProjection;

struct OrtKernelInfo;
typedef struct OrtKernelInfo OrtKernelInfo;
struct OrtKernelContext;
typedef struct OrtKernelContext OrtKernelContext;
struct OrtCustomOp;
typedef struct OrtCustomOp OrtCustomOp;

typedef enum OrtAllocatorType {
  OrtInvalidAllocator = -1,
  OrtDeviceAllocator = 0,
  OrtArenaAllocator = 1
} OrtAllocatorType;

/** \brief Memory types for allocated memory, execution provider specific types should be extended in each provider.
*/
// Whenever this struct is updated, please also update the MakeKey function in onnxruntime / core / framework / execution_provider.cc
typedef enum OrtMemType {
  OrtMemTypeCPUInput = -2,              ///< Any CPU memory used by non-CPU execution provider
  OrtMemTypeCPUOutput = -1,             ///< CPU accessible memory outputted by non-CPU execution provider, i.e. CUDA_PINNED
  OrtMemTypeCPU = OrtMemTypeCPUOutput,  ///< Temporary CPU accessible memory allocated by non-CPU execution provider, i.e. CUDA_PINNED
  OrtMemTypeDefault = 0,                ///< The default allocator for execution provider
} OrtMemType;

/** \brief Algorithm to use for cuDNN Convolution Op
*/
typedef enum OrtCudnnConvAlgoSearch {
  OrtCudnnConvAlgoSearchExhaustive,  // expensive exhaustive benchmarking using cudnnFindConvolutionForwardAlgorithmEx
  OrtCudnnConvAlgoSearchHeuristic,   // lightweight heuristic based search using cudnnGetConvolutionForwardAlgorithm_v7
  OrtCudnnConvAlgoSearchDefault,     // default algorithm using CUDNN_CONVOLUTION_FWD_ALGO_IMPLICIT_PRECOMP_GEMM
} OrtCudnnConvAlgoSearch;

/** \brief CUDA Provider Options
*
* \see OrtApi::SessionOptionsAppendExecutionProvider_CUDA
*/
typedef struct OrtCUDAProviderOptions {
#ifdef __cplusplus
  OrtCUDAProviderOptions() : device_id{}, cudnn_conv_algo_search{OrtCudnnConvAlgoSearchExhaustive}, gpu_mem_limit{SIZE_MAX}, arena_extend_strategy{}, do_copy_in_default_stream{1}, has_user_compute_stream{}, user_compute_stream{}, default_memory_arena_cfg{} {}
#endif

  /** \brief CUDA device Id
  *   Defaults to 0.
  */
  int device_id;

  /** \brief CUDA Convolution algorithm search configuration.
  *   See enum OrtCudnnConvAlgoSearch for more details.
  *   Defaults to OrtCudnnConvAlgoSearchExhaustive.
  */
  OrtCudnnConvAlgoSearch cudnn_conv_algo_search;

  /** \brief CUDA memory limit (To use all possible memory pass in maximum size_t)
  *   Defaults to SIZE_MAX.
  *   \note If a ::OrtArenaCfg has been applied, it will override this field
  */
  size_t gpu_mem_limit;

  /** \brief Strategy used to grow the memory arena
  *   0 = kNextPowerOfTwo<br>
  *   1 = kSameAsRequested<br>
  *   Defaults to 0.
  *   \note If a ::OrtArenaCfg has been applied, it will override this field
  */
  int arena_extend_strategy;

  /** \brief Flag indicating if copying needs to take place on the same stream as the compute stream in the CUDA EP
  *   0 = Use separate streams for copying and compute.
  *   1 = Use the same stream for copying and compute.
  *   Defaults to 1.
  *   WARNING: Setting this to 0 may result in data races for some models.
  *   Please see issue #4829 for more details.
  */
  int do_copy_in_default_stream;

  /** \brief Flag indicating if there is a user provided compute stream
  *   Defaults to 0.
  */
  int has_user_compute_stream;

  /** \brief User provided compute stream.
  *   If provided, please set `has_user_compute_stream` to 1.
  */
  void* user_compute_stream;

  /** \brief CUDA memory arena configuration parameters
  */
  OrtArenaCfg* default_memory_arena_cfg;

} OrtCUDAProviderOptions;

/** \brief ROCM Provider Options
*
* \see OrtApi::SessionOptionsAppendExecutionProvider_ROCM
*/
typedef struct OrtROCMProviderOptions {
#ifdef __cplusplus
  OrtROCMProviderOptions() : device_id{}, miopen_conv_exhaustive_search{0}, gpu_mem_limit{SIZE_MAX}, arena_extend_strategy{}, do_copy_in_default_stream{1}, has_user_compute_stream{}, user_compute_stream{}, default_memory_arena_cfg{} {}
#endif

  /** \brief ROCM device Id
  *   Defaults to 0.
  */
  int device_id;

  /** \brief ROCM MIOpen Convolution algorithm exaustive search option.
  *   Defaults to 0 (false).
  */
  int miopen_conv_exhaustive_search;

  /** \brief ROCM memory limit (To use all possible memory pass in maximum size_t)
  *   Defaults to SIZE_MAX.
  *   \note If a ::OrtArenaCfg has been applied, it will override this field
  */
  size_t gpu_mem_limit;

  /** \brief Strategy used to grow the memory arena
  *   0 = kNextPowerOfTwo<br>
  *   1 = kSameAsRequested<br>
  *   Defaults to 0.
  *   \note If a ::OrtArenaCfg has been applied, it will override this field
  */
  int arena_extend_strategy;

  /** \brief Flag indicating if copying needs to take place on the same stream as the compute stream in the ROCM EP
  *   0 = Use separate streams for copying and compute.
  *   1 = Use the same stream for copying and compute.
  *   Defaults to 1.
  *   WARNING: Setting this to 0 may result in data races for some models.
  *   Please see issue #4829 for more details.
  */
  int do_copy_in_default_stream;

  /** \brief Flag indicating if there is a user provided compute stream
  *   Defaults to 0.
  */
  int has_user_compute_stream;

  /** \brief User provided compute stream.
  *   If provided, please set `has_user_compute_stream` to 1.
  */
  void* user_compute_stream;

  /** \brief ROCM memory arena configuration parameters
  */
  OrtArenaCfg* default_memory_arena_cfg;

} OrtROCMProviderOptions;

/** \brief TensorRT Provider Options
*
* \see OrtApi::SessionOptionsAppendExecutionProvider_TensorRT
*/
typedef struct OrtTensorRTProviderOptions {
  int device_id;                                ///< CUDA device id (0 = default device)
  int has_user_compute_stream;                  // indicator of user specified CUDA compute stream.
  void* user_compute_stream;                    // user specified CUDA compute stream.
  int trt_max_partition_iterations;             // maximum iterations for TensorRT parser to get capability
  int trt_min_subgraph_size;                    // minimum size of TensorRT subgraphs
  size_t trt_max_workspace_size;                // maximum workspace size for TensorRT.
  int trt_fp16_enable;                          // enable TensorRT FP16 precision. Default 0 = false, nonzero = true
  int trt_int8_enable;                          // enable TensorRT INT8 precision. Default 0 = false, nonzero = true
  const char* trt_int8_calibration_table_name;  // TensorRT INT8 calibration table name.
  int trt_int8_use_native_calibration_table;    // use native TensorRT generated calibration table. Default 0 = false, nonzero = true
  int trt_dla_enable;                           // enable DLA. Default 0 = false, nonzero = true
  int trt_dla_core;                             // DLA core number. Default 0
  int trt_dump_subgraphs;                       // dump TRT subgraph. Default 0 = false, nonzero = true
  int trt_engine_cache_enable;                  // enable engine caching. Default 0 = false, nonzero = true
  const char* trt_engine_cache_path;            // specify engine cache path
  int trt_engine_decryption_enable;             // enable engine decryption. Default 0 = false, nonzero = true
  const char* trt_engine_decryption_lib_path;   // specify engine decryption library path
  int trt_force_sequential_engine_build;        // force building TensorRT engine sequentially. Default 0 = false, nonzero = true
  // This is the legacy struct and don't add new fields here.
  // For new field that can be represented by string, please add it in include/onnxruntime/core/providers/tensorrt/tensorrt_provider_options.h
  // For non-string field, need to create a new separate api to handle it.
} OrtTensorRTProviderOptions;

/** \brief MIGraphX Provider Options
*
* \see OrtApi::SessionOptionsAppendExecutionProvider_MIGraphX
*/
typedef struct OrtMIGraphXProviderOptions {
  int device_id;             // hip device id.
  int migraphx_fp16_enable;  // enable MIGraphX FP16 precision. Default 0 = false, nonzero = true
  int migraphx_int8_enable;  // enable MIGraphX INT8 precision. Default 0 = false, nonzero = true
} OrtMIGraphXProviderOptions;

/** \brief OpenVINO Provider Options
*
* \see OrtApi::SessionOptionsAppendExecutionProvider_OpenVINO
*/
typedef struct OrtOpenVINOProviderOptions {
#ifdef __cplusplus
  OrtOpenVINOProviderOptions() : device_type{}, enable_vpu_fast_compile{}, device_id{}, num_of_threads{}, use_compiled_network{}, blob_dump_path{}, context{}, enable_opencl_throttling{} {}
#endif
  /** \brief Device type string
  *
  * Valid settings are one of: "CPU_FP32", "GPU_FP32", "GPU_FP16", "MYRIAD_FP16", "VAD-M_FP16" or "VAD-F_FP32"
  */
  const char* device_type;
  unsigned char enable_vpu_fast_compile;  ///< 0 = disabled, nonzero = enabled
  const char* device_id;
  size_t num_of_threads;               ///< 0 = Use default number of threads
  unsigned char use_compiled_network;  ///< 0 = disabled, nonzero = enabled
  const char* blob_dump_path;          // path is set to empty by default
  void* context;
  unsigned char enable_opencl_throttling; ///< 0 = disabled, nonzero = enabled
} OrtOpenVINOProviderOptions;

struct OrtApi;
typedef struct OrtApi OrtApi;

/** \brief The helper interface to get the right version of OrtApi
*
* Get a pointer to this structure through ::OrtGetApiBase
*/
struct OrtApiBase {
  /** \brief Get a pointer to the requested version of the ::OrtApi
  *
  * \param[in] version Must be ::ORT_API_VERSION
  * \return The ::OrtApi for the version requested, nullptr will be returned if this version is unsupported, for example when using a runtime
  *   older than the version created with this header file.
  */
  const OrtApi*(ORT_API_CALL* GetApi)(uint32_t version)NO_EXCEPTION;
  const char*(ORT_API_CALL* GetVersionString)(void)NO_EXCEPTION;  ///< Returns a null terminated string of the version of the Onnxruntime library (eg: "1.8.1")
};
typedef struct OrtApiBase OrtApiBase;

/** \brief The Onnxruntime library's entry point to access the C API
*
* Call this to get the a pointer to an ::OrtApiBase
*/
ORT_EXPORT const OrtApiBase* ORT_API_CALL OrtGetApiBase(void) NO_EXCEPTION;

/** \brief Thread work loop function
*
* Onnxruntime will provide the working loop on custom thread creation
* Argument is an onnxruntime built-in type which will be provided when thread pool calls OrtCustomCreateThreadFn
*/
typedef void (*OrtThreadWorkerFn)(void* ort_worker_fn_param);

typedef const struct OrtCustomHandleType { char __place_holder; } * OrtCustomThreadHandle;

/** \brief Ort custom thread creation function
*
* The function should return a thread handle to be used in onnxruntime thread pools
* Onnxruntime will throw exception on return value of nullptr or 0, indicating that the function failed to create a thread
*/
typedef OrtCustomThreadHandle (*OrtCustomCreateThreadFn)(void* ort_custom_thread_creation_options, OrtThreadWorkerFn ort_thread_worker_fn, void* ort_worker_fn_param);

/** \brief Custom thread join function
*
* Onnxruntime thread pool destructor will call the function to join a custom thread.
* Argument ort_custom_thread_handle is the value returned by OrtCustomCreateThreadFn
*/
typedef void (*OrtCustomJoinThreadFn)(OrtCustomThreadHandle ort_custom_thread_handle);

/** \brief The C API
*
* All C API functions are defined inside this structure as pointers to functions.
* Call OrtApiBase::GetApi to get a pointer to it
*
* \nosubgrouping
*/
struct OrtApi {
  /// \name OrtStatus
  /// @{

  /**
  * \brief Create an OrtStatus from a null terminated string
  *
  * \param[in] code
  * \param[in] msg A null-terminated string. Its contents will be copied.
  * \return A new OrtStatus object, must be destroyed with OrtApi::ReleaseStatus
  */
  OrtStatus*(ORT_API_CALL* CreateStatus)(OrtErrorCode code, _In_ const char* msg)NO_EXCEPTION ORT_ALL_ARGS_NONNULL;

  /** \brief Get OrtErrorCode from OrtStatus
  *
  * \param[in] status
  * \return OrtErrorCode that \p status was created with
  */
  OrtErrorCode(ORT_API_CALL* GetErrorCode)(_In_ const OrtStatus* status) NO_EXCEPTION ORT_ALL_ARGS_NONNULL;

  /** \brief Get error string from OrtStatus
  *
  * \param[in] status
  * \return The error message inside the `status`. Do not free the returned value.
  */
  const char*(ORT_API_CALL* GetErrorMessage)(_In_ const OrtStatus* status)NO_EXCEPTION ORT_ALL_ARGS_NONNULL;

  /// @}
  /// \name OrtEnv
  /// @{

  /** \brief Create an OrtEnv
  *
  * \param[in] log_severity_level The log severity level.
  * \param[in] logid The log identifier.
  * \param[out] out Returned newly created OrtEnv. Must be freed with OrtApi::ReleaseEnv
  *
  * \snippet{doc} snippets.dox OrtStatus Return Value
  */
  ORT_API2_STATUS(CreateEnv, OrtLoggingLevel log_severity_level, _In_ const char* logid, _Outptr_ OrtEnv** out);

  /** \brief Create an OrtEnv
  *
  * \param[in] logging_function A pointer to a logging function.
  * \param[in] logger_param A pointer to arbitrary data passed as the ::OrtLoggingFunction `param` parameter to
  *                         `logging_function`.
  * \param[in] log_severity_level The log severity level.
  * \param[in] logid The log identifier.
  * \param[out] out Returned newly created OrtEnv. Must be freed with OrtApi::ReleaseEnv
  *
  * \snippet{doc} snippets.dox OrtStatus Return Value
  */
  ORT_API2_STATUS(CreateEnvWithCustomLogger, OrtLoggingFunction logging_function, _In_opt_ void* logger_param,
                  OrtLoggingLevel log_severity_level, _In_ const char* logid, _Outptr_ OrtEnv** out);

  /** \brief Enable Telemetry
  *
  * \note Telemetry events are on by default since they are lightweight
  * \param[in] env
  *
  * \snippet{doc} snippets.dox OrtStatus Return Value
  */
  ORT_API2_STATUS(EnableTelemetryEvents, _In_ const OrtEnv* env);
  /** \brief Disable Telemetry
  *
  * \see OrtApi::EnableTelemetryEvents
  * \param[in] env
  *
  * \snippet{doc} snippets.dox OrtStatus Return Value
  */
  ORT_API2_STATUS(DisableTelemetryEvents, _In_ const OrtEnv* env);

  /// @}
  /// \name OrtSession
  /// @{

  /** \brief Create an OrtSession from a model file
  *
  * \param[in] env
  * \param[in] model_path
  * \param[in] options
  * \param[out] out Returned newly created OrtSession. Must be freed with OrtApi::ReleaseSession
  *
  * \snippet{doc} snippets.dox OrtStatus Return Value
  */
  // TODO: document the path separator convention? '/' vs '\'
  // TODO: should specify the access characteristics of model_path. Is this read only during the
  // execution of CreateSession, or does the OrtSession retain a handle to the file/directory
  // and continue to access throughout the OrtSession lifetime?
  //  What sort of access is needed to model_path : read or read/write?
  ORT_API2_STATUS(CreateSession, _In_ const OrtEnv* env, _In_ const ORTCHAR_T* model_path,
                  _In_ const OrtSessionOptions* options, _Outptr_ OrtSession** out);

  /** \brief Create an OrtSession from memory
  *
  * \param[in] env
  * \param[in] model_data
  * \param[in] model_data_length
  * \param[in] options
  * \param[out] out Returned newly created OrtSession. Must be freed with OrtApi::ReleaseSession
  *
  * \snippet{doc} snippets.dox OrtStatus Return Value
  */
  ORT_API2_STATUS(CreateSessionFromArray, _In_ const OrtEnv* env, _In_ const void* model_data, size_t model_data_length,
                  _In_ const OrtSessionOptions* options, _Outptr_ OrtSession** out);

  /** \brief Run the model in an ::OrtSession
  *
  * Will not return until the model run has completed. Multiple threads might be used to run the model based on
  * the options in the ::OrtSession and settings used when creating the ::OrtEnv
  *
  * \param[in] session
  * \param[in] run_options If nullptr, will use a default ::OrtRunOptions
  * \param[in] input_names Array of null terminated UTF8 encoded strings of the input names
  * \param[in] inputs Array of ::OrtValue%s of the input values
  * \param[in] input_len Number of elements in the input_names and inputs arrays
  * \param[in] output_names Array of null terminated UTF8 encoded strings of the output names
  * \param[in] output_names_len Number of elements in the output_names and outputs array
  * \param[out] outputs Array of ::OrtValue%s that the outputs are stored in. This can also be
  *     an array of nullptr values, in this case ::OrtValue objects will be allocated and pointers
  *     to them will be set into the `outputs` array.
  *
  * \snippet{doc} snippets.dox OrtStatus Return Value
  */
  ORT_API2_STATUS(Run, _Inout_ OrtSession* session, _In_opt_ const OrtRunOptions* run_options,
                  _In_reads_(input_len) const char* const* input_names,
                  _In_reads_(input_len) const OrtValue* const* inputs, size_t input_len,
                  _In_reads_(output_names_len) const char* const* output_names, size_t output_names_len,
                  _Inout_updates_all_(output_names_len) OrtValue** outputs);

  /// @}
  /// \name OrtSessionOptions
  /// @{

  /** \brief Create an ::OrtSessionOptions object
  *
  * To use additional providers, you must build ORT with the extra providers enabled. Then call one of these
  * functions to enable them in the session:<br>
  *   OrtSessionOptionsAppendExecutionProvider_CPU<br>
  *   OrtSessionOptionsAppendExecutionProvider_CUDA<br>
  *   OrtSessionOptionsAppendExecutionProvider_(remaining providers...)<br>
  * The order they are called indicates the preference order as well. In other words call this method
  * on your most preferred execution provider first followed by the less preferred ones.
  * If none are called Ort will use its internal CPU execution provider.
  *
  * \param[out] options The newly created OrtSessionOptions. Must be freed with OrtApi::ReleaseSessionOptions
  *
  * \snippet{doc} snippets.dox OrtStatus Return Value
  */
  ORT_API2_STATUS(CreateSessionOptions, _Outptr_ OrtSessionOptions** options);

  /** \brief Set filepath to save optimized model after graph level transformations
  *
  * \param[in] options
  * \param[in] optimized_model_filepath
  *
  * \snippet{doc} snippets.dox OrtStatus Return Value
  */
  ORT_API2_STATUS(SetOptimizedModelFilePath, _Inout_ OrtSessionOptions* options,
                  _In_ const ORTCHAR_T* optimized_model_filepath);

  /** \brief Create a copy of an existing ::OrtSessionOptions
  *
  * \param[in] in_options OrtSessionOptions to copy
  * \param[out] out_options Returned newly created ::OrtSessionOptions. Must be freed with OrtApi::ReleaseSessionOptions
  *
  * \snippet{doc} snippets.dox OrtStatus Return Value
  */
  ORT_API2_STATUS(CloneSessionOptions, _In_ const OrtSessionOptions* in_options,
                  _Outptr_ OrtSessionOptions** out_options);

  /** \brief Set execution mode
  *
  * Controls whether you want to execute operators in your graph sequentially or in parallel. Usually when the model
  *  has many branches, setting this option to ExecutionMode.ORT_PARALLEL will give you better performance.
  *  See [docs/ONNX_Runtime_Perf_Tuning.md] for more details.
  *
  * \param[in] options
  * \param[in] execution_mode
  *
  * \snippet{doc} snippets.dox OrtStatus Return Value
  */
  ORT_API2_STATUS(SetSessionExecutionMode, _Inout_ OrtSessionOptions* options, ExecutionMode execution_mode);

  /** \brief Enable profiling for a session
  *
  * \param[in] options
  * \param[in] profile_file_prefix
  *
  * \snippet{doc} snippets.dox OrtStatus Return Value
  */
  ORT_API2_STATUS(EnableProfiling, _Inout_ OrtSessionOptions* options, _In_ const ORTCHAR_T* profile_file_prefix);

  /** \brief Disable profiling for a session
  *
  * \param[in] options
  *
  * \snippet{doc} snippets.dox OrtStatus Return Value
  */
  ORT_API2_STATUS(DisableProfiling, _Inout_ OrtSessionOptions* options);

  /** \brief Enable the memory pattern optimization
  *
  * The idea is if the input shapes are the same, we could trace the internal memory allocation
  * and generate a memory pattern for future request. So next time we could just do one allocation
  * with a big chunk for all the internal memory allocation.
  * \note Memory pattern optimization is only available when Sequential Execution mode is enabled (see OrtApi::SetSessionExecutionMode)
  *
  * \see OrtApi::DisableMemPattern
  *
  * \param[in] options
  *
  * \snippet{doc} snippets.dox OrtStatus Return Value
  */
  ORT_API2_STATUS(EnableMemPattern, _Inout_ OrtSessionOptions* options);

  /** \brief Disable the memory pattern optimization
  *
  * \see OrtApi::EnableMemPattern
  *
  * \param[in] options
  *
  * \snippet{doc} snippets.dox OrtStatus Return Value
  */
  ORT_API2_STATUS(DisableMemPattern, _Inout_ OrtSessionOptions* options);

  /** \brief Enable the memory arena on CPU
  *
  * Arena may pre-allocate memory for future usage.
  *
  * \param[in] options
  *
  * \snippet{doc} snippets.dox OrtStatus Return Value
  */
  ORT_API2_STATUS(EnableCpuMemArena, _Inout_ OrtSessionOptions* options);

  /** \brief Disable the memory arena on CPU
  *
  * \param[in] options
  *
  * \snippet{doc} snippets.dox OrtStatus Return Value
  */
  ORT_API2_STATUS(DisableCpuMemArena, _Inout_ OrtSessionOptions* options);

  /** \brief Set session log id
  *
  * \param[in] options
  * \param[in] logid The log identifier.
  *
  * \snippet{doc} snippets.dox OrtStatus Return Value
  */
  ORT_API2_STATUS(SetSessionLogId, _Inout_ OrtSessionOptions* options, const char* logid);

  /** \brief Set session log verbosity level
  *
  * Applies to session load, initialization, etc
  *
  * \param[in] options
  * \param[in] session_log_verbosity_level \snippet{doc} snippets.dox Log Verbosity Level
  *
  * \snippet{doc} snippets.dox OrtStatus Return Value
  */
  ORT_API2_STATUS(SetSessionLogVerbosityLevel, _Inout_ OrtSessionOptions* options, int session_log_verbosity_level);

  /** \brief Set session log severity level
  *
  * \param[in] options
  * \param[in] session_log_severity_level The log severity level (refer to ::OrtLoggingLevel for possible values).
  *
  * \snippet{doc} snippets.dox OrtStatus Return Value
  */
  ORT_API2_STATUS(SetSessionLogSeverityLevel, _Inout_ OrtSessionOptions* options, int session_log_severity_level);

  /** \brief Set the optimization level to apply when loading a graph
  *
  * Please see https://www.onnxruntime.ai/docs/resources/graph-optimizations.html for an in-depth explanation
  * \param[in,out] options The session options object
  * \param[in] graph_optimization_level The optimization level
  *
  * \snippet{doc} snippets.dox OrtStatus Return Value
  */
  ORT_API2_STATUS(SetSessionGraphOptimizationLevel, _Inout_ OrtSessionOptions* options,
                  GraphOptimizationLevel graph_optimization_level);

  /** \brief Sets the number of threads used to parallelize the execution within nodes
  *
  * When running a single node operation, ex. add, this sets the maximum number of threads to use.
  *
  * \note If built with OpenMP, this has no effect on the number of threads used. In this case
  *       use the OpenMP env variables to configure the number of intra op num threads.
  *
  * \param[in] options
  * \param[in] intra_op_num_threads Number of threads to use<br>
  *   A value of 0 will use the default number of threads<br>
  *
  * \snippet{doc} snippets.dox OrtStatus Return Value
  */
  ORT_API2_STATUS(SetIntraOpNumThreads, _Inout_ OrtSessionOptions* options, int intra_op_num_threads);

  /** \brief Sets the number of threads used to parallelize the execution of the graph
  *
  * If nodes can be run in parallel, this sets the maximum number of threads to use to run them in parallel.
  *
  * \note If sequential execution is enabled this value is ignored, it acts as if it was set to 1.
  *
  * \param[in] options
  * \param[in] inter_op_num_threads Number of threads to use<br>
  *   A value of 0 will use the default number of threads<br>
  *
  * \snippet{doc} snippets.dox OrtStatus Return Value
  */
  ORT_API2_STATUS(SetInterOpNumThreads, _Inout_ OrtSessionOptions* options, int inter_op_num_threads);

  /// @}
  /// \name OrtCustomOpDomain
  /// @{

  /** \brief Create a custom op domain
  *
  * \param[in] domain
  * \param[out] out Newly created domain. Must be freed with OrtApi::ReleaseCustomOpDomain
  *
  * \snippet{doc} snippets.dox OrtStatus Return Value
  */
  ORT_API2_STATUS(CreateCustomOpDomain, _In_ const char* domain, _Outptr_ OrtCustomOpDomain** out);

  /** \brief Add a custom op to a custom op domain
  *
  * \note The OrtCustomOp* pointer must remain valid until the ::OrtCustomOpDomain using it is released
  *
  * \param[in] custom_op_domain
  * \param[in] op
  *
  * \snippet{doc} snippets.dox OrtStatus Return Value
  */
  ORT_API2_STATUS(CustomOpDomain_Add, _Inout_ OrtCustomOpDomain* custom_op_domain, _In_ const OrtCustomOp* op);

  /// @}
  /// \name OrtSessionOptions
  /// @{

  /** \brief Add custom op domain to a session options
  *
  * \note The OrtCustomOpDomain* must not be deleted until all sessions using it are released
  *
  * \param[in] options
  * \param[in] custom_op_domain
  *
  * \snippet{doc} snippets.dox OrtStatus Return Value
  */
  ORT_API2_STATUS(AddCustomOpDomain, _Inout_ OrtSessionOptions* options, _In_ OrtCustomOpDomain* custom_op_domain);

  /** \brief Register custom ops from a shared library
  *
  * Loads a shared library (dll on windows, so on linux, etc) named 'library_path' and looks for this entry point:
  *		OrtStatus* RegisterCustomOps(OrtSessionOptions * options, const OrtApiBase* api);
  * It then passes in the provided session options to this function along with the api base.
  * The handle to the loaded library is returned in library_handle. It can be freed by the caller after all sessions using the passed in
  * session options are destroyed, or if an error occurs and it is non null.
  *
  * \param[in] options
  * \param[in] library_path
  * \param[out] library_handle OS specific handle to the loaded library (Use FreeLibrary on Windows, dlclose on Linux, etc.. to unload)
  *
  * \snippet{doc} snippets.dox OrtStatus Return Value
  */
  ORT_API2_STATUS(RegisterCustomOpsLibrary, _Inout_ OrtSessionOptions* options, _In_ const char* library_path, _Outptr_ void** library_handle);

  /// @}
  /// \name OrtSession
  /// @{

  /** \brief Get input count for a session
  *
  * This number must also match the number of inputs passed to OrtApi::Run
  *
  * \see OrtApi::SessionGetInputTypeInfo, OrtApi::SessionGetInputName, OrtApi::Session
  *
  * \param[in] session
  * \param[out] out Number of inputs
  *
  * \snippet{doc} snippets.dox OrtStatus Return Value
  */
  ORT_API2_STATUS(SessionGetInputCount, _In_ const OrtSession* session, _Out_ size_t* out);

  /** \brief Get output count for a session
  *
  * This number must also match the number of outputs returned by OrtApi::Run
  *
  * \see OrtApi::SessionGetOutputTypeInfo, OrtApi::SessionGetOutputName, OrtApi::Session
  *
  * \param[in] session
  * \param[out] out Number of outputs
  *
  * \snippet{doc} snippets.dox OrtStatus Return Value
  */
  ORT_API2_STATUS(SessionGetOutputCount, _In_ const OrtSession* session, _Out_ size_t* out);

  /** \brief Get overridable initializer count
  *
  * \see OrtApi::SessionGetOverridableInitializerTypeInfo, OrtApi::SessionGetOverridableInitializerName
  *
  * \param[in] session
  * \param[in] out
  *
  * \snippet{doc} snippets.dox OrtStatus Return Value
  */
  ORT_API2_STATUS(SessionGetOverridableInitializerCount, _In_ const OrtSession* session, _Out_ size_t* out);

  /** \brief Get input type information
  *
  * \param[in] session
  * \param[in] index Must be between 0 (inclusive) and what OrtApi::SessionGetInputCount returns (exclusive)
  * \param[out] type_info Must be freed with OrtApi::ReleaseTypeInfo
  *
  * \snippet{doc} snippets.dox OrtStatus Return Value
  */
  ORT_API2_STATUS(SessionGetInputTypeInfo, _In_ const OrtSession* session, size_t index, _Outptr_ OrtTypeInfo** type_info);

  /** \brief Get output type information
  *
  * \param[in] session
  * \param[in] index Must be between 0 (inclusive) and what OrtApi::SessionGetOutputCount returns (exclusive)
  * \param[out] type_info Must be freed with OrtApi::ReleaseTypeInfo
  *
  * \snippet{doc} snippets.dox OrtStatus Return Value
  */
  ORT_API2_STATUS(SessionGetOutputTypeInfo, _In_ const OrtSession* session, size_t index, _Outptr_ OrtTypeInfo** type_info);

  /** \brief Get overridable initializer type information
  *
  * \param[in] session
  * \param[in] index Must be between 0 (inclusive) and what OrtApi::SessionGetOverridableInitializerCount returns (exclusive)
  * \param[out] type_info Must be freed with OrtApi::ReleaseTypeInfo
  *
  * \snippet{doc} snippets.dox OrtStatus Return Value
  */
  ORT_API2_STATUS(SessionGetOverridableInitializerTypeInfo, _In_ const OrtSession* session, size_t index, _Outptr_ OrtTypeInfo** type_info);

  /** \brief Get input name
  *
  * \param[in] session
  * \param[in] index Must be between 0 (inclusive) and what OrtApi::SessionGetInputCount returns (exclusive)
  * \param[in] allocator
  * \param[out] value Set to a null terminated UTF-8 encoded string allocated using `allocator`. Must be freed using `allocator`.
  *
  * \snippet{doc} snippets.dox OrtStatus Return Value
  */
  ORT_API2_STATUS(SessionGetInputName, _In_ const OrtSession* session, size_t index, _Inout_ OrtAllocator* allocator, _Outptr_ char** value);

  /** \brief Get output name
  *
  * \param[in] session
  * \param[in] index Must be between 0 (inclusive) and what OrtApi::SessionGetOutputCount returns (exclusive)
  * \param[in] allocator
  * \param[out] value Set to a null terminated UTF-8 encoded string allocated using `allocator`. Must be freed using `allocator`.
  *
  * \snippet{doc} snippets.dox OrtStatus Return Value
  */
  ORT_API2_STATUS(SessionGetOutputName, _In_ const OrtSession* session, size_t index, _Inout_ OrtAllocator* allocator, _Outptr_ char** value);

  /** \brief Get overridable initializer name
  *
  * \param[in] session
  * \param[in] index Must be between 0 (inclusive) and what OrtApi::SessionGetOverridableInitializerCount returns (exclusive)
  * \param[in] allocator
  * \param[out] value Set to a null terminated UTF-8 encoded string allocated using `allocator`. Must be freed using `allocator`.
  *
  * \snippet{doc} snippets.dox OrtStatus Return Value
  */
  ORT_API2_STATUS(SessionGetOverridableInitializerName, _In_ const OrtSession* session, size_t index,
                  _Inout_ OrtAllocator* allocator, _Outptr_ char** value);

  /// @}
  /// \name OrtRunOptions
  /// @{

  /** \brief Create an OrtRunOptions
  *
  * \param[out] out Returned newly created ::OrtRunOptions. Must be freed with OrtApi::ReleaseRunOptions
  *
  * \snippet{doc} snippets.dox OrtStatus Return Value
  */
  ORT_API2_STATUS(CreateRunOptions, _Outptr_ OrtRunOptions** out);

  /** \brief Set per-run log verbosity level
   *
   * \see OrtApi::RunOptionsGetRunLogVerbosityLevel
   *
   * \param[in] options
   * \param[in] log_verbosity_level \snippet{doc} snippets.dox Log Verbosity Level
   *
   * \snippet{doc} snippets.dox OrtStatus Return Value
   */
  ORT_API2_STATUS(RunOptionsSetRunLogVerbosityLevel, _Inout_ OrtRunOptions* options, int log_verbosity_level);

  /** \brief Set per-run log severity level
   *
   * \see OrtApi::RunOptionsGetRunLogSeverityLevel
   *
   * \param[in] options
   * \param[in] log_severity_level The log severity level (refer to ::OrtLoggingLevel for possible values).
   */
  ORT_API2_STATUS(RunOptionsSetRunLogSeverityLevel, _Inout_ OrtRunOptions* options, int log_severity_level);

  /** \brief Set per-run tag
   *
   * This is used in a per-run log identifier.
   *
   * \see OrtApi::RunOptionsGetRunTag
   *
   * \param[in] options
   * \param[in] run_tag The run tag.
   */
  ORT_API2_STATUS(RunOptionsSetRunTag, _Inout_ OrtRunOptions* options, _In_ const char* run_tag);

  /** \brief Get per-run log verbosity level
   *
   * \see OrtApi::RunOptionsSetRunLogVerbosityLevel
   *
   * \param[in] options
   * \param[out] log_verbosity_level \snippet{doc} snippets.dox Log Verbosity Level
   *
   * \snippet{doc} snippets.dox OrtStatus Return Value
   */
  ORT_API2_STATUS(RunOptionsGetRunLogVerbosityLevel, _In_ const OrtRunOptions* options,
                  _Out_ int* log_verbosity_level);

  /** \brief Get per-run log severity level
   *
   * \see OrtApi::RunOptionsSetRunLogSeverityLevel
   *
   * \param[in] options
   * \param[out] log_severity_level The log severity level (refer to ::OrtLoggingLevel for possible values).
   */
  ORT_API2_STATUS(RunOptionsGetRunLogSeverityLevel, _In_ const OrtRunOptions* options, _Out_ int* log_severity_level);

  /** \brief Get per-run tag
   *
   * This is used in a per-run log identifier.
   *
   * \see OrtApi::RunOptionsSetRunTag
   *
   * \param[in] options
   * \param[out] run_tag The run tag.
   *                     Do not free this value, it is owned by `options`. It will be invalidated if the run tag
   *                     changes (i.e., with OrtApi::RunOptionsSetRunTag) or `options` is freed.
   */
  ORT_API2_STATUS(RunOptionsGetRunTag, _In_ const OrtRunOptions* options, _Out_ const char** run_tag);

  /** \brief Set terminate flag
  *
  * If a currently executing session needs to be force terminated, this can be called from another thread to force it to fail with an error.
  *
  * \param[in] options
  *
  * \snippet{doc} snippets.dox OrtStatus Return Value
  */
  ORT_API2_STATUS(RunOptionsSetTerminate, _Inout_ OrtRunOptions* options);

  /** \brief Clears the terminate flag
  *
  * Used so the OrtRunOptions instance can be used in a new OrtApi::Run call without it instantly terminating
  *
  * \param[in] options
  *
  * \snippet{doc} snippets.dox OrtStatus Return Value
  */
  ORT_API2_STATUS(RunOptionsUnsetTerminate, _Inout_ OrtRunOptions* options);

  /// @}
  /// \name OrtValue
  /// @{

  /** \brief Create a tensor
  *
  * Create a tensor using a supplied ::OrtAllocator
  *
  * \param[in] allocator
  * \param[in] shape Pointer to the tensor shape dimensions.
  * \param[in] shape_len The number of tensor shape dimensions.
  * \param[in] type
  * \param[out] out Returns newly created ::OrtValue. Must be freed with OrtApi::ReleaseValue
  *
  * \snippet{doc} snippets.dox OrtStatus Return Value
  */
  ORT_API2_STATUS(CreateTensorAsOrtValue, _Inout_ OrtAllocator* allocator, _In_ const int64_t* shape, size_t shape_len,
                  ONNXTensorElementDataType type, _Outptr_ OrtValue** out);

  /** \brief Create a tensor backed by a user supplied buffer
  *
  * Create a tensor with user's buffer. You can fill the buffer either before calling this function or after.
  * p_data is owned by caller. ReleaseValue won't release p_data.
  *
  * \param[in] info Memory description of where the p_data buffer resides (CPU vs GPU etc).
  * \param[in] p_data Pointer to the data buffer.
  * \param[in] p_data_len The number of bytes in the data buffer.
  * \param[in] shape Pointer to the tensor shape dimensions.
  * \param[in] shape_len The number of tensor shape dimensions.
  * \param[in] type The data type.
  * \param[out] out Returns newly created ::OrtValue. Must be freed with OrtApi::ReleaseValue
  *
  * \snippet{doc} snippets.dox OrtStatus Return Value
  */
  ORT_API2_STATUS(CreateTensorWithDataAsOrtValue, _In_ const OrtMemoryInfo* info, _Inout_ void* p_data,
                  size_t p_data_len, _In_ const int64_t* shape, size_t shape_len, ONNXTensorElementDataType type,
                  _Outptr_ OrtValue** out);

  /** \brief Return if an ::OrtValue is a tensor type
  *
  * \param[in] value A tensor type (string tensors are not supported)
  * \param[out] out Set to 1 iff ::OrtValue is a tensor, 0 otherwise
  *
  * \snippet{doc} snippets.dox OrtStatus Return Value
  */
  ORT_API2_STATUS(IsTensor, _In_ const OrtValue* value, _Out_ int* out);

  /** \brief Get a pointer to the raw data inside a tensor
  *
  * Used to read/write/modify the internal tensor data directly.
  * \note The returned pointer is valid until the \p value is destroyed.
  *
  * \param[in] value A tensor type (string tensors are not supported)
  * \param[out] out Filled in with a pointer to the internal storage
  *
  * \snippet{doc} snippets.dox OrtStatus Return Value
  */
  ORT_API2_STATUS(GetTensorMutableData, _In_ OrtValue* value, _Outptr_ void** out);

  /** \brief Set all strings at once in a string tensor
  *
  * \param[in,out] value A tensor of type ONNX_TENSOR_ELEMENT_DATA_TYPE_STRING
  * \param[in] s An array of strings. Each string in this array must be null terminated.
  * \param[in] s_len Count of strings in s (Must match the size of \p value's tensor shape)
  *
  * \snippet{doc} snippets.dox OrtStatus Return Value
  */
  ORT_API2_STATUS(FillStringTensor, _Inout_ OrtValue* value, _In_ const char* const* s, size_t s_len);

  /** \brief Get total byte length for all strings in a string tensor
  *
  * Typically used with OrtApi::GetStringTensorContent
  *
  * \param[in] value A tensor of type ONNX_TENSOR_ELEMENT_DATA_TYPE_STRING
  * \param[out] len Total byte length of all strings (does not include trailing nulls)
  *
  * \snippet{doc} snippets.dox OrtStatus Return Value
  */
  ORT_API2_STATUS(GetStringTensorDataLength, _In_ const OrtValue* value, _Out_ size_t* len);

  /** \brief Get all strings from a string tensor
  *
  * An example of the results:<br>
  * Given \p value is a string tensor with the strings { "This" "is" "a" "test" }<br>
  * \p s must have a size of 11 bytes<br>
  * \p offsets must have 4 elements<br>
  * After the call, these values will be filled in:<br>
  * \p s will contain "Thisisatest"<br>
  * \p offsets will contain { 0, 4, 6, 7 }<br>
  * The length of the last string is just s_len - offsets[last]
  *
  * \param[in] value A tensor of type ONNX_TENSOR_ELEMENT_DATA_TYPE_STRING
  * \param[in] s Buffer to sequentially write all tensor strings to. Each string is NOT null-terminated.
  * \param[in] s_len Number of bytes of buffer pointed to by \p s (Get it from OrtApi::GetStringTensorDataLength)
  * \param[out] offsets Array of start offsets into the strings written to \p s
  * \param[in] offsets_len Number of elements in offsets
  *
  * \snippet{doc} snippets.dox OrtStatus Return Value
  */
  ORT_API2_STATUS(GetStringTensorContent, _In_ const OrtValue* value, _Out_writes_bytes_all_(s_len) void* s,
                  size_t s_len, _Out_writes_all_(offsets_len) size_t* offsets, size_t offsets_len);

  /// @}
  /// \name OrtTypeInfo
  /// @{

  /** \brief Get ::OrtTensorTypeAndShapeInfo from an ::OrtTypeInfo
  *
  * \param[in] type_info
  * \param[out] out Do not free this value, it will be valid until type_info is freed.
  *
  * \snippet{doc} snippets.dox OrtStatus Return Value
  */
  ORT_API2_STATUS(CastTypeInfoToTensorInfo, _In_ const OrtTypeInfo* type_info,
                  _Outptr_result_maybenull_ const OrtTensorTypeAndShapeInfo** out);

  /** \brief Get ::ONNXType from ::OrtTypeInfo
  *
  * \param[in] type_info
  * \param[out] out
  *
  * \snippet{doc} snippets.dox OrtStatus Return Value
  */
  ORT_API2_STATUS(GetOnnxTypeFromTypeInfo, _In_ const OrtTypeInfo* type_info, _Out_ enum ONNXType* out);

  /// @}
  /// \name OrtTensorTypeAndShapeInfo
  /// @{

  /** \brief Create an ::OrtTensorTypeAndShapeInfo object
  *
  * \param[out] out Returns newly created ::OrtTensorTypeAndShapeInfo. Must be freed with OrtApi::ReleaseTensorTypeAndShapeInfo
  *
  * \snippet{doc} snippets.dox OrtStatus Return Value
  */
  ORT_API2_STATUS(CreateTensorTypeAndShapeInfo, _Outptr_ OrtTensorTypeAndShapeInfo** out);

  /** \brief Set element type in ::OrtTensorTypeAndShapeInfo
  *
  * \param[in] info
  * \param[in] type
  *
  * \snippet{doc} snippets.dox OrtStatus Return Value
  */
  ORT_API2_STATUS(SetTensorElementType, _Inout_ OrtTensorTypeAndShapeInfo* info, enum ONNXTensorElementDataType type);

  /** \brief Set shape information in ::OrtTensorTypeAndShapeInfo
  *
  * \param[in] info
  * \param[in] dim_values Array with `dim_count` elements. Can contain negative values.
  * \param[in] dim_count Number of elements in `dim_values`
  *
  * \snippet{doc} snippets.dox OrtStatus Return Value
  */
  ORT_API2_STATUS(SetDimensions, OrtTensorTypeAndShapeInfo* info, _In_ const int64_t* dim_values, size_t dim_count);

  /** \brief Get element type in ::OrtTensorTypeAndShapeInfo
  *
  * \see OrtApi::SetTensorElementType
  *
  * \param[in] info
  * \param[out] out
  *
  * \snippet{doc} snippets.dox OrtStatus Return Value
  */
  ORT_API2_STATUS(GetTensorElementType, _In_ const OrtTensorTypeAndShapeInfo* info,
                  _Out_ enum ONNXTensorElementDataType* out);

  /** \brief Get dimension count in ::OrtTensorTypeAndShapeInfo
  *
  * \see OrtApi::GetDimensions
  *
  * \param[in] info
  * \param[out] out
  *
  * \snippet{doc} snippets.dox OrtStatus Return Value
  */
  ORT_API2_STATUS(GetDimensionsCount, _In_ const OrtTensorTypeAndShapeInfo* info, _Out_ size_t* out);

  /** \brief Get dimensions in ::OrtTensorTypeAndShapeInfo
  *
  * \param[in] info
  * \param[out] dim_values Array with `dim_values_length` elements. On return, filled with the dimensions stored in the ::OrtTensorTypeAndShapeInfo
  * \param[in] dim_values_length Number of elements in `dim_values`. Use OrtApi::GetDimensionsCount to get this value
  *
  * \snippet{doc} snippets.dox OrtStatus Return Value
  */
  ORT_API2_STATUS(GetDimensions, _In_ const OrtTensorTypeAndShapeInfo* info, _Out_ int64_t* dim_values,
                  size_t dim_values_length);

  /** \brief Get symbolic dimension names in ::OrtTensorTypeAndShapeInfo
  *
  * \param[in] info
  * \param[in] dim_params Array with `dim_params_length` elements. On return filled with pointers to null terminated strings of the dimension names
  * \param[in] dim_params_length Number of elements in `dim_params`. Use OrtApi::GetDimensionsCount to get this value
  *
  * \snippet{doc} snippets.dox OrtStatus Return Value
  */
  ORT_API2_STATUS(GetSymbolicDimensions, _In_ const OrtTensorTypeAndShapeInfo* info,
                  _Out_writes_all_(dim_params_length) const char* dim_params[], size_t dim_params_length);

  /** \brief Get total number of elements in a tensor shape from an ::OrtTensorTypeAndShapeInfo
  *
  * Return the number of elements specified by the tensor shape (all dimensions multiplied by each other).
  * For 0 dimensions, 1 is returned. If any dimension is less than 0, the result is always -1.
  *
  * Examples:<br>
  * [] = 1<br>
  * [1,3,4] = 12<br>
  * [2,0,4] = 0<br>
  * [-1,3,4] = -1<br>
  *
  * \param[in] info
  * \param[out] out Number of elements
  *
  * \snippet{doc} snippets.dox OrtStatus Return Value
  */
  ORT_API2_STATUS(GetTensorShapeElementCount, _In_ const OrtTensorTypeAndShapeInfo* info, _Out_ size_t* out);

  /// @}
  /// \name OrtValue
  /// @{

  /** \brief Get type and shape information from a tensor ::OrtValue
  *
  * \param[in] value Must be a tensor (not a map/sequence/etc) or will return failure
  * \param[out] out Newly created ::OrtTensorTypeAndShapeInfo. Must be freed with OrtApi::ReleaseTensorTypeAndShapeInfo
  *
  * \snippet{doc} snippets.dox OrtStatus Return Value
  */
  ORT_API2_STATUS(GetTensorTypeAndShape, _In_ const OrtValue* value, _Outptr_ OrtTensorTypeAndShapeInfo** out);

  /** \brief Get type information of an OrtValue
  *
  * \param[in] value
  * \param[out] out Newly created ::OrtTypeInfo. Must be freed with OrtApi::ReleaseTypeInfo
  *
  * \snippet{doc} snippets.dox OrtStatus Return Value
  */
  ORT_API2_STATUS(GetTypeInfo, _In_ const OrtValue* value, _Outptr_result_maybenull_ OrtTypeInfo** out);

  /** \brief Get ONNXType of an ::OrtValue
  *
  * \param[in] value
  * \param[out] out
  *
  * \snippet{doc} snippets.dox OrtStatus Return Value
  */
  ORT_API2_STATUS(GetValueType, _In_ const OrtValue* value, _Out_ enum ONNXType* out);

  /// @}
  /// \name OrtMemoryInfo
  /// @{

  /** \brief Create an ::OrtMemoryInfo
  *
  * \param[in] name
  * \param[in] type
  * \param[in] id
  * \param[in] mem_type
  * \param[out] out Newly created ::OrtMemoryInfo. Must be freed with OrtAPi::ReleaseMemoryInfo
  *
  * \snippet{doc} snippets.dox OrtStatus Return Value
  */
  ORT_API2_STATUS(CreateMemoryInfo, _In_ const char* name, enum OrtAllocatorType type, int id,
                  enum OrtMemType mem_type, _Outptr_ OrtMemoryInfo** out);

  /** \brief Create an ::OrtMemoryInfo for CPU memory
  *
  * Special case version of OrtApi::CreateMemoryInfo for CPU based memory. Same as using OrtApi::CreateMemoryInfo with name = "Cpu" and id = 0.
  *
  * \param[in] type
  * \param[in] mem_type
  * \param[out] out
  *
  * \snippet{doc} snippets.dox OrtStatus Return Value
  */
  ORT_API2_STATUS(CreateCpuMemoryInfo, enum OrtAllocatorType type, enum OrtMemType mem_type,
                  _Outptr_ OrtMemoryInfo** out);

  /** \brief Compare ::OrtMemoryInfo objects for equality
  *
  * Compares all settings of each ::OrtMemoryInfo for equality
  *
  * \param[in] info1
  * \param[in] info2
  * \param[out] out Set to 0 if equal, -1 if not equal
  *
  * \snippet{doc} snippets.dox OrtStatus Return Value
  */
  ORT_API2_STATUS(CompareMemoryInfo, _In_ const OrtMemoryInfo* info1, _In_ const OrtMemoryInfo* info2, _Out_ int* out);

  /** \brief Get name from ::OrtMemoryInfo
  *
  * \param[in] ptr
  * \param[out] out Writes null terminated string to this pointer. Do NOT free the returned pointer. It is valid for the lifetime of the ::OrtMemoryInfo
  *
  * \snippet{doc} snippets.dox OrtStatus Return Value
  */
  ORT_API2_STATUS(MemoryInfoGetName, _In_ const OrtMemoryInfo* ptr, _Out_ const char** out);

  /** \brief Get the id from ::OrtMemoryInfo
  */
  ORT_API2_STATUS(MemoryInfoGetId, _In_ const OrtMemoryInfo* ptr, _Out_ int* out);

  /** \brief Get the ::OrtMemType from ::OrtMemoryInfo
  */
  ORT_API2_STATUS(MemoryInfoGetMemType, _In_ const OrtMemoryInfo* ptr, _Out_ OrtMemType* out);

  /** \brief Get the ::OrtAllocatorType from ::OrtMemoryInfo
  */
  ORT_API2_STATUS(MemoryInfoGetType, _In_ const OrtMemoryInfo* ptr, _Out_ OrtAllocatorType* out);

  /// @}
  /// \name OrtAllocator
  /// @{

  /// \brief Calls OrtAllocator::Alloc function
  ORT_API2_STATUS(AllocatorAlloc, _Inout_ OrtAllocator* ort_allocator, size_t size, _Outptr_ void** out);
  /// \brief Calls OrtAllocator::Free function
  ORT_API2_STATUS(AllocatorFree, _Inout_ OrtAllocator* ort_allocator, void* p);
  /// \brief Calls OrtAllocator::Info function
  ORT_API2_STATUS(AllocatorGetInfo, _In_ const OrtAllocator* ort_allocator, _Outptr_ const struct OrtMemoryInfo** out);

  /** \brief Get the default allocator
  *
  * The default allocator is a CPU based, non-arena. Always returns the same pointer to the same default allocator.
  *
  * \param[out] out Returned value should NOT be freed
  *
  * \snippet{doc} snippets.dox OrtStatus Return Value
  */
  ORT_API2_STATUS(GetAllocatorWithDefaultOptions, _Outptr_ OrtAllocator** out);

  /// @}
  /// \name OrtSessionOptions
  /// @{

  /** \brief Override session symbolic dimensions
  *
  * Override symbolic dimensions (by specific denotation strings) with actual values if known at session initialization time to enable
  * optimizations that can take advantage of fixed values (such as memory planning, etc)
  *
  * \param[in] options
  * \param[in] dim_denotation
  * \param[in] dim_value
  *
  * \snippet{doc} snippets.dox OrtStatus Return Value
  */
  ORT_API2_STATUS(AddFreeDimensionOverride, _Inout_ OrtSessionOptions* options, _In_ const char* dim_denotation,
                  _In_ int64_t dim_value);

  /// @}
  /// \name OrtValue
  /// @{

  /* Internal information (not seen in Doxygen)
  *
  * APIs to support non-tensor types - map and sequence.
  * Currently only the following types are supported
  * Note: the following types should be kept in sync with data_types.h
  * Map types
  * =========
  * std::map<std::string, std::string>
  * std::map<std::string, int64_t>
  * std::map<std::string, float>
  * std::map<std::string, double>
  * std::map<int64_t, std::string>
  * std::map<int64_t, int64_t>
  * std::map<int64_t, float>
  * std::map<int64_t, double>
  *
  * Sequence types
  * ==============
  * std::vector<std::string>
  * std::vector<int64_t>
  * std::vector<float>
  * std::vector<double>
  * std::vector<std::map<std::string, float>>
  * std::vector<std::map<int64_t, float>
  */

  /** \brief Get non tensor data from an ::OrtValue
  *
  * If `value` is of type ONNX_TYPE_MAP, you need to retrieve the keys and values
  * separately. Use index=0 to retrieve keys and index=1 to retrieve values.
  * If `value` is of type ONNX_TYPE_SEQUENCE, use index to retrieve the index'th element
  * of the sequence.
  *
  * \param[in] value
  * \param[in] index See above for usage based on `value` type
  * \param[in] allocator Allocator used to allocate ::OrtValue
  * \param[out] out Created ::OrtValue that holds the element requested. Must be freed with OrtApi::ReleaseValue
  *
  * \snippet{doc} snippets.dox OrtStatus Return Value
  */
  ORT_API2_STATUS(GetValue, _In_ const OrtValue* value, int index, _Inout_ OrtAllocator* allocator,
                  _Outptr_ OrtValue** out);

  /** \brief Get non tensor value count from an ::OrtValue
  *
  * If `value` is of type ONNX_TYPE_MAP 2 will always be returned. For ONNX_TYPE_SEQUENCE
  * the number of elements in the sequence will be returned
  *
  * \param[in] value
  * \param[out] out
  *
  * \snippet{doc} snippets.dox OrtStatus Return Value
  */
  ORT_API2_STATUS(GetValueCount, _In_ const OrtValue* value, _Out_ size_t* out);

  /** \brief Create a map or sequence ::OrtValue
  *
  * To construct a map (ONNX_TYPE_MAP), use num_values = 2 and `in` should be an array of 2 ::OrtValue%s
  * representing keys and values.<br>
  *
  * To construct a sequence (ONNX_TYPE_SEQUENCE), use num_values = N where N is the number of the elements in the
  * sequence. 'in' should be an array of N ::OrtValue%s.
  *
  * \param[in] in See above for details
  * \param[in] num_values
  * \param[in] value_type Must be either ONNX_TYPE_MAP or ONNX_TYPE_SEQUENCE
  * \param[out] out Newly created ::OrtValue. Must be freed with OrtApi::ReleaseValue
  *
  * \snippet{doc} snippets.dox OrtStatus Return Value
  */
  ORT_API2_STATUS(CreateValue, _In_reads_(num_values) const OrtValue* const* in, size_t num_values,
                  enum ONNXType value_type, _Outptr_ OrtValue** out);

  /** \brief Create an opaque (custom user defined type) ::OrtValue
  *
  * Constructs an ::OrtValue that contains a value of non-standard type created for
  * experiments or while awaiting standardization. ::OrtValue in this case would contain
  * an internal representation of the Opaque type. Opaque types are distinguished from
  * each other by two strings 1) domain and 2) type name. The combination of the two
  * must be unique, so the type representation is properly identified internally. The combination
  * must be properly registered from within ORT at both compile/run time or by another API.
  *
  * To construct the ::OrtValue pass domain and type names, also a pointer to a data container
  * the type of which must be known to both ORT and the client program. That data container may or may
  * not match the internal representation of the Opaque type. The sizeof(data_container) is passed for
  * verification purposes.
  *
  * \param[in] domain_name Null terminated string of the domain name
  * \param[in] type_name Null terminated string of the type name
  * \param[in] data_container User pointer Data to populate ::OrtValue
  * \param[in] data_container_size Size in bytes of what `data_container` points to
  * \param[out] out Newly created ::OrtValue. Must be freed with OrtApi::ReleaseValue
  *
  * \snippet{doc} snippets.dox OrtStatus Return Value
  */
  ORT_API2_STATUS(CreateOpaqueValue, _In_z_ const char* domain_name, _In_z_ const char* type_name,
                  _In_ const void* data_container, size_t data_container_size, _Outptr_ OrtValue** out);

  /** \brief Get internal data from an opaque (custom user defined type) ::OrtValue
  *
  * Copies internal data from an opaque value into a user provided buffer
  *
  * \see OrtApi::CreateOpaqueValue
  *
  * \param[in] domain_name Null terminated string of the domain name
  * \param[in] type_name Null terminated string of the type name
  * \param[in] in The opaque ::OrtValue
  * \param[out] data_container Buffer to copy data into
  * \param[out] data_container_size Size in bytes of the buffer pointed to by data_container. Must match the size of the internal buffer.
  *
  * \snippet{doc} snippets.dox OrtStatus Return Value
  */
  ORT_API2_STATUS(GetOpaqueValue, _In_ const char* domain_name, _In_ const char* type_name, _In_ const OrtValue* in,
                  _Out_ void* data_container, size_t data_container_size);

  /// @}
  /// \name OrtKernelInfo
  /// @{

  /** \brief Get a float stored as an attribute in the graph node
  *
  * \param[in] info ::OrtKernelInfo instance
  * \param[in] name Null terminated string of the name of the attribute
  * \param[out] out Pointer to memory where the attribute will be stored
  *
  * \snippet{doc} snippets.dox OrtStatus Return Value
  */
  ORT_API2_STATUS(KernelInfoGetAttribute_float, _In_ const OrtKernelInfo* info, _In_ const char* name,
                  _Out_ float* out);

  /** \brief Fetch a 64-bit int stored as an attribute in the graph node
  *
  * \param[in] info ::OrtKernelInfo instance
  * \param[in] name Null terminated string of the name of the attribute
  * \param[out] out Pointer to memory where the attribute will be stored
  *
  * \snippet{doc} snippets.dox OrtStatus Return Value
  */
  ORT_API2_STATUS(KernelInfoGetAttribute_int64, _In_ const OrtKernelInfo* info, _In_ const char* name,
                  _Out_ int64_t* out);

  /** \brief Fetch a string stored as an attribute in the graph node
  *
  * If `out` is nullptr, the value of `size` is set to the true size of the string
  * attribute, and a success status is returned.
  *
  * If the `size` parameter is greater than or equal to the actual string attribute's size,
  * the value of `size` is set to the true size of the string attribute, the provided memory
  * is filled with the attribute's contents, and a success status is returned.
  *
  * If the `size` parameter is less than the actual string attribute's size and `out`
  * is not nullptr, the value of `size` is set to the true size of the string attribute
  * and a failure status is returned.)
  *
  * \param[in] info ::OrtKernelInfo instance
  * \param[in] name Null terminated string of the name of the attribute
  * \param[out] out Pointer to memory where the attribute will be stored
  * \param[in,out] size See above comments for details
  *
  * \snippet{doc} snippets.dox OrtStatus Return Value
  */
  ORT_API2_STATUS(KernelInfoGetAttribute_string, _In_ const OrtKernelInfo* info, _In_ const char* name, _Out_ char* out,
                  _Inout_ size_t* size);

  /// @}
  /// \name OrtKernelContext
  /// @{

  /** \brief Used for custom operators, get the input count of a kernel
  *
  * \see ::OrtCustomOp
  */
  ORT_API2_STATUS(KernelContext_GetInputCount, _In_ const OrtKernelContext* context, _Out_ size_t* out);

  /** \brief Used for custom operators, get the output count of a kernel
  *
  * \see ::OrtCustomOp
  */
  ORT_API2_STATUS(KernelContext_GetOutputCount, _In_ const OrtKernelContext* context, _Out_ size_t* out);

  /** \brief Used for custom operators, get an input of a kernel
  *
  * \see ::OrtCustomOp
  */
  ORT_API2_STATUS(KernelContext_GetInput, _In_ const OrtKernelContext* context, _In_ size_t index,
                  _Out_ const OrtValue** out);

  /** \brief Used for custom operators, get an output of a kernel
  *
  * \see ::OrtCustomOp
  */
  ORT_API2_STATUS(KernelContext_GetOutput, _Inout_ OrtKernelContext* context, _In_ size_t index,
                  _In_ const int64_t* dim_values, size_t dim_count, _Outptr_ OrtValue** out);

  /// @}
  /// \name OrtEnv
  /// @{
  ORT_CLASS_RELEASE(Env);
  /// @}
  /// \name OrtStatus
  /// @{
  ORT_CLASS_RELEASE(Status);
  /// @}
  /// \name OrtMemoryInfo
  /// @{
  ORT_CLASS_RELEASE(MemoryInfo);
  /// @}
  /// \name OrtSession
  /// @{
  ORT_CLASS_RELEASE(Session);  //Don't call ReleaseSession from Dllmain (because session owns a thread pool)
  /// @}
  /// \name OrtValue
  /// @{
  ORT_CLASS_RELEASE(Value);
  /// @}
  /// \name OrtRunOptions
  /// @{
  ORT_CLASS_RELEASE(RunOptions);
  /// @}
  /// \name OrtTypeInfo
  /// @{
  ORT_CLASS_RELEASE(TypeInfo);
  /// @}
  /// \name OrtTensorTypeAndShapeInfo
  /// @{
  ORT_CLASS_RELEASE(TensorTypeAndShapeInfo);
  /// @}
  /// \name OrtSessionOptions
  /// @{
  ORT_CLASS_RELEASE(SessionOptions);
  /// @}
  /// \name OrtCustomOpDomain
  /// @{
  ORT_CLASS_RELEASE(CustomOpDomain);

  /// @}
  /// \name OrtTypeInfo
  /// @{

  /** \brief Get denotation from type information
  *
  * Augments ::OrtTypeInfo to return denotations on the type.
  *
  * This is used by WinML to determine if an input/output is intended to be an Image or a Tensor.
  *
  * \param[in] type_info
  * \param[out] denotation Pointer to the null terminated denotation string is written to this pointer. This pointer is valid until the object is destroyed or the name is changed, do not free.
  * \param[out] len Length in bytes of the string returned in `denotation`
  *
  * \snippet{doc} snippets.dox OrtStatus Return Value
  */
  ORT_API2_STATUS(GetDenotationFromTypeInfo, _In_ const OrtTypeInfo* type_info, _Out_ const char** const denotation,
                  _Out_ size_t* len);

  /** \brief Get detailed map information from an ::OrtTypeInfo
  *
  * This augments ::OrtTypeInfo to return an ::OrtMapTypeInfo when the type is a map.
  * The OrtMapTypeInfo has additional information about the map's key type and value type.
  *
  * This is used by WinML to support model reflection APIs.
  *
  * \param[out] type_info
  * \param[out] out A pointer to the ::OrtMapTypeInfo. Do not free this value
  *
  * \snippet{doc} snippets.dox OrtStatus Return Value
  */
  ORT_API2_STATUS(CastTypeInfoToMapTypeInfo, _In_ const OrtTypeInfo* type_info,
                  _Outptr_result_maybenull_ const OrtMapTypeInfo** out);

  /** \brief Cast ::OrtTypeInfo to an ::OrtSequenceTypeInfo
  *
  * This api augments ::OrtTypeInfo to return an ::OrtSequenceTypeInfo when the type is a sequence.
	* The ::OrtSequenceTypeInfo has additional information about the sequence's element type.
  *
  * This is used by WinML to support model reflection APIs.
	*
  * \param[in] type_info
	* \param[out] out A pointer to the OrtSequenceTypeInfo. Do not free this value
  *
  * \snippet{doc} snippets.dox OrtStatus Return Value
  */
  ORT_API2_STATUS(CastTypeInfoToSequenceTypeInfo, _In_ const OrtTypeInfo* type_info,
                  _Outptr_result_maybenull_ const OrtSequenceTypeInfo** out);

  /// @}
  /// \name OrtMapTypeInfo
  /// @{

  /** \brief Get key type from an ::OrtMapTypeInfo
  *
  * Key types are restricted to being scalar types.
  *
  * This is used by WinML to support model reflection APIs.
  *
  * \param[in] map_type_info
  * \param[out] out
  *
  * \snippet{doc} snippets.dox OrtStatus Return Value
  */
  ORT_API2_STATUS(GetMapKeyType, _In_ const OrtMapTypeInfo* map_type_info, _Out_ enum ONNXTensorElementDataType* out);

  /** \brief Get the value type from an ::OrtMapTypeInfo
  *
  * \param[in] map_type_info
  * \param[out] type_info
  *
  * \snippet{doc} snippets.dox OrtStatus Return Value
  */
  ORT_API2_STATUS(GetMapValueType, _In_ const OrtMapTypeInfo* map_type_info, _Outptr_ OrtTypeInfo** type_info);

  /// @}
  /// \name OrtSequenceTypeInfo
  /// @{

  /** \brief Get element type from an ::OrtSequenceTypeInfo
  *
  * This is used by WinML to support model reflection APIs.
  *
  * \param[in] sequence_type_info
  * \param[out] type_info
  *
  * \snippet{doc} snippets.dox OrtStatus Return Value
  */
  ORT_API2_STATUS(GetSequenceElementType, _In_ const OrtSequenceTypeInfo* sequence_type_info,
                  _Outptr_ OrtTypeInfo** type_info);

  /// @}
  /// \name OrtMapTypeInfo
  /// @{
  ORT_CLASS_RELEASE(MapTypeInfo);
  /// @}
  /// \name OrtSequenceTypeInfo
  /// @{
  ORT_CLASS_RELEASE(SequenceTypeInfo);

  /// @}
  /// \name OrtSession
  /// @{

  /** \brief End profiling and return filename of the profile data
  *
  * Profiling is turned on through OrtApi::EnableProfiling
  *
  * \param[in] session
  * \param[in] allocator
  * \param[out] out Null terminated string of the filename, allocated using `allocator`. Must be freed using `allocator`
  *
  * \snippet{doc} snippets.dox OrtStatus Return Value
  */
  ORT_API2_STATUS(SessionEndProfiling, _In_ OrtSession* session, _Inout_ OrtAllocator* allocator, _Outptr_ char** out);

  /** \brief Get ::OrtModelMetadata from an ::OrtSession
  *
  * \param[in] session
  * \param[out] out Newly created ::OrtModelMetadata. Must be freed using OrtApi::ReleaseModelMetadata
  *
  * \snippet{doc} snippets.dox OrtStatus Return Value
  */
  ORT_API2_STATUS(SessionGetModelMetadata, _In_ const OrtSession* session, _Outptr_ OrtModelMetadata** out);

  /// @}
  /// \name OrtModelMetadata
  /// @{

  /** \brief Get `producer name` from an ::OrtModelMetadata
  *
  * \param[in] model_metadata
  * \param[in] allocator
  * \param[out] value Set to a null terminated string allocated using `allocator`. Must be freed using `allocator`
  *
  * \snippet{doc} snippets.dox OrtStatus Return Value
  */
  ORT_API2_STATUS(ModelMetadataGetProducerName, _In_ const OrtModelMetadata* model_metadata,
                  _Inout_ OrtAllocator* allocator, _Outptr_ char** value);

  /** \brief Get `graph name` from an ::OrtModelMetadata
  *
  * \param[in] model_metadata
  * \param[in] allocator
  * \param[out] value Set to a null terminated string allocated using `allocator`. Must be freed using `allocator`
  *
  * \snippet{doc} snippets.dox OrtStatus Return Value
  */
  ORT_API2_STATUS(ModelMetadataGetGraphName, _In_ const OrtModelMetadata* model_metadata,
                  _Inout_ OrtAllocator* allocator, _Outptr_ char** value);

  /** \brief Get `domain` from an ::OrtModelMetadata
  *
  * \param[in] model_metadata
  * \param[in] allocator
  * \param[out] value Set to a null terminated string allocated using `allocator`. Must be freed using `allocator`
  *
  * \snippet{doc} snippets.dox OrtStatus Return Value
  */
  ORT_API2_STATUS(ModelMetadataGetDomain, _In_ const OrtModelMetadata* model_metadata, _Inout_ OrtAllocator* allocator,
                  _Outptr_ char** value);

  /** \brief Get `description` from an ::OrtModelMetadata
  *
  * \param[in] model_metadata
  * \param[in] allocator
  * \param[out] value Set to a null terminated string allocated using `allocator`. Must be freed using `allocator`
  *
  * \snippet{doc} snippets.dox OrtStatus Return Value
  */
  ORT_API2_STATUS(ModelMetadataGetDescription, _In_ const OrtModelMetadata* model_metadata,
                  _Inout_ OrtAllocator* allocator, _Outptr_ char** value);

  /** \brief Return data for a key in the custom metadata map in an ::OrtModelMetadata
  *
  * \param[in] model_metadata
  * \param[in] allocator
  * \param[in] key Null terminated string
  * \param[out] value Set to a null terminated string allocated using `allocator`. Must be freed using `allocator`
  * `value` will be set to nullptr if the given key is not found in the custom metadata map.
  *
  * \snippet{doc} snippets.dox OrtStatus Return Value
  */
  ORT_API2_STATUS(ModelMetadataLookupCustomMetadataMap, _In_ const OrtModelMetadata* model_metadata,
                  _Inout_ OrtAllocator* allocator, _In_ const char* key, _Outptr_result_maybenull_ char** value);

  /** \brief Get version number from an ::OrtModelMetadata
  *
  * \param[in] model_metadata
  * \param[out] value Set to the version number
  *
  * \snippet{doc} snippets.dox OrtStatus Return Value
  */
  ORT_API2_STATUS(ModelMetadataGetVersion, _In_ const OrtModelMetadata* model_metadata, _Out_ int64_t* value);

  ORT_CLASS_RELEASE(ModelMetadata);

  /// @}
  /// \name OrtEnv
  /// @{

  /** \brief Create an OrtEnv
  *
  * Create an environment with global threadpools that will be shared across sessions.
  * Use this in conjunction with OrtApi::DisablePerSessionThreads or else the session will use
  * its own thread pools.
  *
  * \param[in] log_severity_level The log severity level.
  * \param[in] logid The log identifier.
  * \param[in] tp_options
  * \param[out] out Returned newly created OrtEnv. Must be freed with OrtApi::ReleaseEnv
  *
  * \snippet{doc} snippets.dox OrtStatus Return Value
  */
  ORT_API2_STATUS(CreateEnvWithGlobalThreadPools, OrtLoggingLevel log_severity_level, _In_ const char* logid,
                  _In_ const OrtThreadingOptions* tp_options, _Outptr_ OrtEnv** out);

  /// @}
  /// \name OrtSessionOptions
  /// @{

  /** \brief Use global thread pool on a session
  *
  * Disable using per session thread pool and use the shared global threadpool.
  * This should be used in conjunction with OrtApi::CreateEnvWithGlobalThreadPools.
  *
  * \param[in] options
  *
  * \snippet{doc} snippets.dox OrtStatus Return Value
  */
  ORT_API2_STATUS(DisablePerSessionThreads, _Inout_ OrtSessionOptions* options);

  /// @}
  /// \name OrtThreadingOptions
  /// @{

  /** \brief Create an ::OrtThreadingOptions
  *
  * \param[out] out Newly created ::OrtThreadingOptions. Must be freed with OrtApi::ReleaseThreadingOptions
  * \snippet{doc} snippets.dox OrtStatus Return Value
  */
  ORT_API2_STATUS(CreateThreadingOptions, _Outptr_ OrtThreadingOptions** out);

  ORT_CLASS_RELEASE(ThreadingOptions);

  /// @}
  /// \name OrtModelMetadata
  /// @{

  /**
  *
  * \param[in] model_metadata
  * \param[in] allocator
  * \param[out] keys Array of null terminated strings (array count = num_keys) allocated using `allocator`.
  *  The strings and the pointer array must be freed using `allocator`
  *  `keys` will be set to nullptr if the custom metadata map is empty.
  * \param[out] num_keys Set to the number of elements in the `keys` array
  *
  * \snippet{doc} snippets.dox OrtStatus Return Value
  */
  ORT_API2_STATUS(ModelMetadataGetCustomMetadataMapKeys, _In_ const OrtModelMetadata* model_metadata,
                  _Inout_ OrtAllocator* allocator, _Outptr_result_buffer_maybenull_(*num_keys) char*** keys, _Out_ int64_t* num_keys);

  /// @}
  /// \name OrtSessionOptions
  /// @{

  /**
  *
  * Override symbolic dimensions (by specific name strings) with actual values
  * if known at session initialization time to enable optimizations that can
  * take advantage of fixed values (such as memory planning, etc)
  *
  */
  ORT_API2_STATUS(AddFreeDimensionOverrideByName,
                  _Inout_ OrtSessionOptions* options, _In_ const char* dim_name,
                  _In_ int64_t dim_value);

  /// @}
  /// \name Misc
  /// @{

  /** \brief Get the names of all available providers
  *
  * \note The providers in the list are not guaranteed to be usable. They may fail to load due to missing system dependencies.
  *    For example, if the CUDA/cuDNN libraries are not installed, the CUDA provider will report an error when it is added to the session options.
  *
  * \param[out] out_ptr Set to a pointer to an array of null terminated strings of the available providers. The entries and the
  *    array itself must be freed using OrtApi::ReleaseAvailableProviders
  * \param[out] provider_length Set to the number of entries in the `out_ptr` array
  *
  * \snippet{doc} snippets.dox OrtStatus Return Value
  */
  ORT_API2_STATUS(GetAvailableProviders, _Outptr_ char*** out_ptr, _Out_ int* provider_length);

  /** \brief Release data from OrtApi::GetAvailableProviders
  *
  * \param[in] ptr The `out_ptr` result from OrtApi::GetAvailableProviders.
  * \param[in] providers_length The `provider_length` result from OrtApi::GetAvailableProviders
  *
  * \snippet{doc} snippets.dox OrtStatus Return Value
  */
  ORT_API2_STATUS(ReleaseAvailableProviders, _In_ char** ptr,
                  _In_ int providers_length);

  /// @}
  /// \name OrtValue
  /// @{

  /** \brief Get the length of a single string in a string tensor
  *
  * \param[in] value A string tensor
  * \param[in] index Index of the string in the tensor
  * \param[out] out Set to number of bytes of the string element
  *
  * \snippet{doc} snippets.dox OrtStatus Return Value
  */
  ORT_API2_STATUS(GetStringTensorElementLength, _In_ const OrtValue* value, size_t index, _Out_ size_t* out);

  /** \brief Get a single string from a string tensor
  *
  * \param[in] value A string tensor
  * \param[in] s_len Number of bytes in the `s` buffer. Must match the value returned by OrtApi::GetStringTensorElementLength.
  * \param[in] index Index of the string in the tensor
  * \param[out] s The string element contents in UTF-8 encoding. The string is NOT null-terminated.
  *
  * \snippet{doc} snippets.dox OrtStatus Return Value
  */
  ORT_API2_STATUS(GetStringTensorElement, _In_ const OrtValue* value, size_t s_len, size_t index, _Out_writes_bytes_all_(s_len) void* s);

  /** \brief Set a single string in a string tensor
  *
  * \param[in] value A string tensor
  * \param[in] s A null terminated UTF-8 encoded string
  * \param[in] index Index of the string in the tensor to set
  *
  * \snippet{doc} snippets.dox OrtStatus Return Value
  */
  ORT_API2_STATUS(FillStringTensorElement, _Inout_ OrtValue* value, _In_ const char* s, size_t index);

  /// @}
  /// \name OrtSessionOptions
  /// @{

  /** \brief Set a session configuration entry as a pair of strings
  *
  * If a configuration with same key exists, this will overwrite the configuration with the given config_value.
  *
  * The config_key and the format of config_value are defined in onnxruntime_session_options_config_keys.h
  *
  * \param[in] options
  * \param[in] config_key A null terminated string representation of the config key
  * \param[in] config_value A null terminated string representation of the config value
  *
  * \snippet{doc} snippets.dox OrtStatus Return Value
  */
  ORT_API2_STATUS(AddSessionConfigEntry, _Inout_ OrtSessionOptions* options,
                  _In_z_ const char* config_key, _In_z_ const char* config_value);

  /// @}
  /// \name OrtAllocator
  /// @{

  /** \brief Create an allocator for an ::OrtSession following an ::OrtMemoryInfo
  *
  * \param[in] session
  * \param[in] mem_info valid ::OrtMemoryInfo instance
  * \param[out] out Newly created ::OrtAllocator. Must be freed with OrtApi::ReleaseAllocator
  *
  * \snippet{doc} snippets.dox OrtStatus Return Value
  */
  ORT_API2_STATUS(CreateAllocator, _In_ const OrtSession* session, _In_ const OrtMemoryInfo* mem_info,
                  _Outptr_ OrtAllocator** out);

  /** \brief Release an ::OrtAllocator obtained from OrtApi::CreateAllocator
  */
  ORT_CLASS_RELEASE(Allocator);

  /// @}
  /// \name OrtSession
  /// @{

  /** \brief Run a model using Io Bindings for the inputs & outputs
  *
  * \see OrtApi::Run
  *
  * \param[in] session
  * \param[in] run_options
  * \param[in] binding_ptr
  *
  * \snippet{doc} snippets.dox OrtStatus Return Value
  */
  ORT_API2_STATUS(RunWithBinding, _Inout_ OrtSession* session, _In_ const OrtRunOptions* run_options, _In_ const OrtIoBinding* binding_ptr);

  /** \brief Create an ::OrtIoBinding instance
  *
  * An IoBinding object allows one to bind pre-allocated ::OrtValue%s to input names.
  * Thus if you want to use a raw on device buffer as input or output you can avoid
  * extra copy during runtime.
  *
  * \param[in] session
  * \param[out] out Newly created ::OrtIoBinding. Must be freed with OrtApi::ReleaseIoBinding
  *
  * \snippet{doc} snippets.dox OrtStatus Return Value
  */
  ORT_API2_STATUS(CreateIoBinding, _Inout_ OrtSession* session, _Outptr_ OrtIoBinding** out);

  /// @}
  /// \name OrtIoBinding
  /// @{

  /** \brief Release an ::OrtIoBinding obtained from OrtApi::CreateIoBinding
  */
  ORT_CLASS_RELEASE(IoBinding);

  /** \brief Bind an ::OrtValue to an ::OrtIoBinding input
  *
  * When using OrtApi::RunWithBinding this value is used for the named input
  *
  * \param[in] binding_ptr
  * \param[in] name Name for the model input
  * \param[in] val_ptr ::OrtValue of Tensor type.
  *
  * \snippet{doc} snippets.dox OrtStatus Return Value
  */
  ORT_API2_STATUS(BindInput, _Inout_ OrtIoBinding* binding_ptr, _In_ const char* name, _In_ const OrtValue* val_ptr);

  /** \brief Bind an ::OrtValue to an ::OrtIoBinding output
  *
  * When using OrtApi::RunWithBinding this value is used for the named output
  *
  * \param[in] binding_ptr
  * \param[in] name Null terminated string of the model output name
  * \param[in] val_ptr ::OrtValue of Tensor type.
  *
  * \snippet{doc} snippets.dox OrtStatus Return Value
  */
  ORT_API2_STATUS(BindOutput, _Inout_ OrtIoBinding* binding_ptr, _In_ const char* name, _In_ const OrtValue* val_ptr);

  /** \brief Bind an ::OrtIoBinding output to a device
  *
  * Binds the ::OrtValue to a device which is specified by ::OrtMemoryInfo.
  * You can either create an instance of ::OrtMemoryInfo with a device id or obtain one from the allocator that you have created/are using
  * This is useful when one or more outputs have dynamic shapes and, it is hard to pre-allocate and bind a chunk of
  * memory within ::OrtValue ahead of time.
  *
  * \see OrtApi::RunWithBinding
  *
  * \param[in] binding_ptr
  * \param[in] name Null terminated string of the device name
  * \param[in] mem_info_ptr
  *
  * \snippet{doc} snippets.dox OrtStatus Return Value
  */
  ORT_API2_STATUS(BindOutputToDevice, _Inout_ OrtIoBinding* binding_ptr, _In_ const char* name, _In_ const OrtMemoryInfo* mem_info_ptr);

  /** \brief Get the names of an ::OrtIoBinding's outputs
  *
  * Returns the names of the outputs in the order they were bound. This is useful after running the model
  * with bound outputs because the returned names are in order in which output ::OrtValue are returned. This is useful if
  * the order of outputs and their names is not known.
  *
  * \param[in] binding_ptr
  * \param[in] allocator Allocator used to allocate continuous buffers for output strings and lengths.
  * \param[out] buffer Returns an array of non-null terminated UTF-8 strings. The number of strings stored is returned in the count parameter.
  *   This buffer is allocated using `allocator` and must be freed using it.
  * \param[out] lengths Returns an array of `count` lengths of the strings returned in `buffer`
  *   This buffer is allocated using `allocator` and must be freed using it.
  * \param[out] count Number of strings returned. If `binding_ptr` has no bound outputs, zero is returned,
  *              no memory allocation is performed and buffer and lengths are set to nullptr.
  *
  * \snippet{doc} snippets.dox OrtStatus Return Value
  */
  ORT_API2_STATUS(GetBoundOutputNames, _In_ const OrtIoBinding* binding_ptr, _In_ OrtAllocator* allocator,
                  _Out_ char** buffer, _Out_writes_all_(count) size_t** lengths, _Out_ size_t* count);

  /** \brief Get the output ::OrtValue objects from an ::OrtIoBinding
  *
  * Returns an array of pointers to individually allocated ::OrtValue%s that contain results of a model execution with OrtApi::RunWithBinding
  * The array contains the same number of ::OrtValue%s and they are in the same order as they were bound with OrtApi::BindOutput
  * or OrtApi::BindOutputToDevice.
  *
  * The returned ::OrtValue%s must be released using OrtApi::ReleaseValue after they are no longer needed.
  * The array is allocated using the specified instance of the allocator and must be freed using the same allocator after
  * all the ::OrtValue%s contained therein are individually released.
  *
  * \param[in] binding_ptr
  * \param[in] allocator Allocator used to allocate output array
  * \param[out] output Set to the allocated array of allocated ::OrtValue outputs. Set to nullptr if there are 0 outputs.
  * \param[out] output_count Set to number of ::OrtValue%s returned
  *
  * \snippet{doc} snippets.dox OrtStatus Return Value
  */
  ORT_API2_STATUS(GetBoundOutputValues, _In_ const OrtIoBinding* binding_ptr, _In_ OrtAllocator* allocator,
                  _Out_writes_all_(output_count) OrtValue*** output, _Out_ size_t* output_count);

  /** \brief Clears any previously set Inputs for an ::OrtIoBinding
   */
  void(ORT_API_CALL* ClearBoundInputs)(_Inout_ OrtIoBinding* binding_ptr) NO_EXCEPTION ORT_ALL_ARGS_NONNULL;

  /** \brief Clears any previously set Outputs for an ::OrtIoBinding
   */
  void(ORT_API_CALL* ClearBoundOutputs)(_Inout_ OrtIoBinding* binding_ptr) NO_EXCEPTION ORT_ALL_ARGS_NONNULL;

  /// @}
  /// \name OrtValue
  /// @{

  /** \brief Direct memory access to a specified tensor element
  *
  * For example, given a tensor with shape of [3,224,224], a pointer to the element at location [2,150,128] can be retrieved
  *
  * This function only works for numeric type tensors (No strings, etc).
  * This is a no-copy method whose returned pointer is valid until the passed in ::OrtValue is free'd.
  *
  * \param[in] value
  * \param[in] location_values Pointer to an array of index values that specify an element's location relative to its shape
  * \param[in] location_values_count Number of elements in location_values. Must match the number of elements in the tensor's shape.
  * \param[out] out Set to a pointer to the element specified
  *
  * \snippet{doc} snippets.dox OrtStatus Return Value
  */
  ORT_API2_STATUS(TensorAt, _Inout_ OrtValue* value, const int64_t* location_values, size_t location_values_count, _Outptr_ void** out);

  /// @}
  /// \name OrtEnv
  /// @{

  /** \brief Create an allocator and register it with the ::OrtEnv
  *
  * Enables sharing the allocator between multiple sessions that use the same env instance.
  * Lifetime of the created allocator will be valid for the duration of the environment.
  * Returns an error if an allocator with the same ::OrtMemoryInfo is already registered.
  *
  * See https://onnxruntime.ai/docs/reference/api/c-api.html for details.
  *
  * \param[in] env ::OrtEnv instance
  * \param[in] mem_info
  * \param[in] arena_cfg Pass nullptr for defaults
  *
  * \snippet{doc} snippets.dox OrtStatus Return Value
  */
  ORT_API2_STATUS(CreateAndRegisterAllocator, _Inout_ OrtEnv* env, _In_ const OrtMemoryInfo* mem_info,
                  _In_ const OrtArenaCfg* arena_cfg);

  /** \brief Set language projection
  *
  * Set the language projection for collecting telemetry data when Env is created.
  *
  * The default is ORT_PROJECTION_C, which means it will classify the language not in the list to C also.
  *
  * \param[in] ort_env
  * \param[in] projection
  *
  * \snippet{doc} snippets.dox OrtStatus Return Value
  */
  ORT_API2_STATUS(SetLanguageProjection, _In_ const OrtEnv* ort_env, _In_ OrtLanguageProjection projection);

  /// @}
  /// \name OrtSession
  /// @{

  /** \brief Return the time that profiling was started
  *
  * \note The timer precision varies per platform. On Windows and MacOS, the precision will be ~100ns
  *
  * \param[in] session
  * \param[out] out nanoseconds of profiling's start time
  *
  * \snippet{doc} snippets.dox OrtStatus Return Value
  */
  ORT_API2_STATUS(SessionGetProfilingStartTimeNs, _In_ const OrtSession* session, _Outptr_ uint64_t* out);

  /// @}
  /// \name OrtThreadingOptions
  /// @{

  /** \brief Set global intra-op thread count
  *
  * This configures the global thread pool options to be used in the call to OrtApi::CreateEnvWithGlobalThreadPools
  *
  * \param[in] tp_options
  * \param[in] intra_op_num_threads Number of threads, special values:<br>
  *    0 = Use default thread count<br>
  *    1 = The invoking thread will be used; no threads will be created in the thread pool.
  *
  * \snippet{doc} snippets.dox OrtStatus Return Value
  */
  ORT_API2_STATUS(SetGlobalIntraOpNumThreads, _Inout_ OrtThreadingOptions* tp_options, int intra_op_num_threads);

  /** \brief Set global inter-op thread count
  *
  * This configures the global thread pool options to be used in the call to OrtApi::CreateEnvWithGlobalThreadPools
  *
  * \param[in] tp_options
  * \param[in] inter_op_num_threads Number of threads, special values:<br>
  *    0 = Use default thread count<br>
  *    1 = The invoking thread will be used; no threads will be created in the thread pool.
  *
  * \snippet{doc} snippets.dox OrtStatus Return Value
  */
  ORT_API2_STATUS(SetGlobalInterOpNumThreads, _Inout_ OrtThreadingOptions* tp_options, int inter_op_num_threads);

  /** \brief Set global spin control options
  *
  * This will configure the global thread pool options to be used in the call to OrtApi::CreateEnvWithGlobalThreadPools.
  * Allow spinning of thread pools when their queues are empty. This will set the value for both
  * inter_op and intra_op threadpools.
  *
  * \param[in] tp_options
  * \param[in] allow_spinning Valid values are 0 or 1.<br>
  *   0 = It won't spin (recommended if CPU usage is high)<br>
  *   1 = Threadpool will spin to wait for queue to become non-empty
  *
  * \snippet{doc} snippets.dox OrtStatus Return Value
  */
  ORT_API2_STATUS(SetGlobalSpinControl, _Inout_ OrtThreadingOptions* tp_options, int allow_spinning);

  /// @}
  /// \name OrtSessionOptions
  /// @{

  /** \brief Add a pre-allocated initializer to a session
  *
  * If a model contains an initializer with a name that is same as the name passed to this call,
  * ORT will use this initializer instance instead of deserializing one from the model file. This
  * is useful when you want to share the same initializer across sessions.
  *
  * \param[in] options
  * \param[in] name Null terminated string of the initializer name
  * \param[in] val ::OrtValue containing the initializer. Its lifetime and the underlying initializer buffer must be
  *   managed by the user (created using the OrtApi::CreateTensorWithDataAsOrtValue) and it must outlive the session object
  *   to which it is added.
  *
  * \snippet{doc} snippets.dox OrtStatus Return Value
  */
  ORT_API2_STATUS(AddInitializer, _Inout_ OrtSessionOptions* options, _In_z_ const char* name,
                  _In_ const OrtValue* val);

  /// @}
  /// \name OrtEnv
  /// @{

  /**
  * Create a custom environment with global threadpools and logger that will be shared across sessions.
  * Use this in conjunction with OrtApi::DisablePerSessionThreads or else the session will use
  * its own thread pools.
  *
  * \param[in] logging_function A pointer to a logging function.
  * \param[in] logger_param A pointer to arbitrary data passed as the ::OrtLoggingFunction `param` parameter to
  *                         `logging_function`.
  * \param[in] log_severity_level The log severity level.
  * \param[in] logid The log identifier.
  * \param[in] tp_options
  * \param[out] out Newly created OrtEnv. Must be freed with OrtApi::ReleaseEnv
  *
  * \snippet{doc} snippets.dox OrtStatus Return Value
  */
  ORT_API2_STATUS(CreateEnvWithCustomLoggerAndGlobalThreadPools, OrtLoggingFunction logging_function, _In_opt_ void* logger_param, OrtLoggingLevel log_severity_level,
                  _In_ const char* logid, _In_ const struct OrtThreadingOptions* tp_options, _Outptr_ OrtEnv** out);

  /// @}
  /// \name OrtSessionOptions
  /// @{

  /** \brief Append CUDA provider to session options
  *
  * If CUDA is not available (due to a non CUDA enabled build, or if CUDA is not installed on the system), this function will return failure.
  *
  * \param[in] options
  * \param[in] cuda_options
  *
  * \snippet{doc} snippets.dox OrtStatus Return Value
  */
  ORT_API2_STATUS(SessionOptionsAppendExecutionProvider_CUDA,
                  _In_ OrtSessionOptions* options, _In_ const OrtCUDAProviderOptions* cuda_options);

  /** \brief Append ROCM execution provider to the session options
  *
  * If ROCM is not available (due to a non ROCM enabled build, or if ROCM is not installed on the system), this function will return failure.
  *
  * \param[in] options
  * \param[in] rocm_options
  *
  * \snippet{doc} snippets.dox OrtStatus Return Value
  */
  ORT_API2_STATUS(SessionOptionsAppendExecutionProvider_ROCM,
                  _In_ OrtSessionOptions* options, _In_ const OrtROCMProviderOptions* rocm_options);

  /** \brief Append OpenVINO execution provider to the session options
  *
  * If OpenVINO is not available (due to a non OpenVINO enabled build, or if OpenVINO is not installed on the system), this function will fail.
  *
  * \param[in] options
  * \param[in] provider_options
  *
  * \snippet{doc} snippets.dox OrtStatus Return Value
  */
  ORT_API2_STATUS(SessionOptionsAppendExecutionProvider_OpenVINO,
                  _In_ OrtSessionOptions* options, _In_ const OrtOpenVINOProviderOptions* provider_options);

  /// @}
  /// \name OrtThreadingOptions
  /// @{

  /** \brief Set threading flush-to-zero and denormal-as-zero
  *
  * Sets global thread pool options to be used in the call to OrtApi::CreateEnvWithGlobalThreadPools.
  * Flush-to-zero and denormal-as-zero are applied to threads in both intra and inter global thread pool.
  * \note This option is not needed if the models used have no denormals. Having no denormals is recommended as this option may hurt model accuracy.
  *
  * \param[in] tp_options
  *
  * \snippet{doc} snippets.dox OrtStatus Return Value
  */
  ORT_API2_STATUS(SetGlobalDenormalAsZero, _Inout_ OrtThreadingOptions* tp_options);

  /// @}
  /// \name OrtArenaCfg
  /// @{

  /** \deprecated Use OrtApi::CreateArenaCfgV2
  *
  * This will create the configuration of an arena that can eventually be used to define an arena based allocator's behavior
  *
  * \param[in] max_mem Use 0 to allow ORT to choose the default
  * \param[in] arena_extend_strategy Use -1 to allow ORT to choose the default, 0 = kNextPowerOfTwo, 1 = kSameAsRequested
  * \param[in] initial_chunk_size_bytes Use -1 to allow ORT to choose the default
  * \param[in] max_dead_bytes_per_chunk Use -1 to allow ORT to choose the default
  * \param[in] out A pointer to an OrtArenaCfg instance
  *
  * \snippet{doc} snippets.dox OrtStatus Return Value
  */
  ORT_API2_STATUS(CreateArenaCfg, _In_ size_t max_mem, int arena_extend_strategy, int initial_chunk_size_bytes,
                  int max_dead_bytes_per_chunk, _Outptr_ OrtArenaCfg** out);

  ORT_CLASS_RELEASE(ArenaCfg);

  /// @}
  /// \name OrtModelMetadata
  /// @{

  /**
  * Use this to obtain the description of the graph present in the model
  * (doc_string field of the GraphProto message within the ModelProto message).
  * If it doesn't exist, an empty string will be returned.
  *
  * \param[in] model_metadata An instance of ::OrtModelMetadata
  * \param[in] allocator Allocator used to allocate the string that will be returned back
  * \param[out] value Set to a null terminated string allocated using `allocator`.  The caller is responsible for freeing it using `allocator`
  *
  * \snippet{doc} snippets.dox OrtStatus Return Value
  */
  ORT_API2_STATUS(ModelMetadataGetGraphDescription, _In_ const OrtModelMetadata* model_metadata,
                  _Inout_ OrtAllocator* allocator, _Outptr_ char** value);

  /// @}
  /// \name OrtSessionOptions
  /// @{

  /** \brief Append TensorRT provider to session options
  *
  * If TensorRT is not available (due to a non TensorRT enabled build, or if TensorRT is not installed on the system), this function will return failure.
  *
  * \param[in] options
  * \param[in] tensorrt_options
  *
  * \snippet{doc} snippets.dox OrtStatus Return Value
  */
  ORT_API2_STATUS(SessionOptionsAppendExecutionProvider_TensorRT,
                  _In_ OrtSessionOptions* options, _In_ const OrtTensorRTProviderOptions* tensorrt_options);

  /// @}
  /// \name Misc
  /// @{

  /** \brief Set current GPU device ID
  *
  * Set the current device id of the GPU execution provider (CUDA/tensorrt/rocm). The device id should be less
  * than the total number of devices available. This is only useful when multiple-GPUs are installed and it is
  * required to restrict execution to a single GPU.
  *
  * \param[in] device_id
  *
  * \snippet{doc} snippets.dox OrtStatus Return Value
  */
  ORT_API2_STATUS(SetCurrentGpuDeviceId, _In_ int device_id);

  /** \brief Get current GPU device ID
  *
  * Get the current device id of the GPU execution provider (CUDA/tensorrt/rocm).
  *
  * \see OrtApi::SetCurrentGpuDeviceId
  *
  * \param[out] device_id
  *
  * \snippet{doc} snippets.dox OrtStatus Return Value
  */
  ORT_API2_STATUS(GetCurrentGpuDeviceId, _In_ int* device_id);

  /// @}
  /// \name OrtKernelInfo
  /// @{

  /** \brief Fetch an array of int64_t values stored as an attribute in the graph node
  *
  *
  * If `out` is nullptr, the value of `size` is set to the true size of the attribute
  * array's size, and a success status is returned.
  *
  * If the `size` parameter is greater than or equal to the actual attribute array's size,
  * the value of `size` is set to the true size of the attribute array's size,
  * the provided memory is filled with the attribute's contents,
  * and a success status is returned.
  *
  * If the `size` parameter is less than the actual attribute array's size and `out`
  * is not nullptr, the value of `size` is set to the true size of the attribute array's size
  * and a failure status is returned.)
  *
  * \param[in] info instance
  * \param[in] name name of the attribute to be parsed
  * \param[out] out pointer to memory where the attribute's contents are to be stored
  * \param[in, out] size actual size of attribute array
  *
  * \snippet{doc} snippets.dox OrtStatus Return Value
  */
  ORT_API2_STATUS(KernelInfoGetAttributeArray_float, _In_ const OrtKernelInfo* info, _In_ const char* name,
                  _Out_ float* out, _Inout_ size_t* size);

  /** \brief Fetch an array of int64_t values stored as an attribute in the graph node
  *
  * If `out` is nullptr, the value of `size` is set to the true size of the attribute
  * array's size, and a success status is returned.
  *
  * If the `size` parameter is greater than or equal to the actual attribute array's size,
  * the value of `size` is set to the true size of the attribute array's size,
  * the provided memory is filled with the attribute's contents,
  * and a success status is returned.
  *
  * If the `size` parameter is less than the actual attribute array's size and `out`
  * is not nullptr, the value of `size` is set to the true size of the attribute array's size
  * and a failure status is returned.)
  *
  * \param[in] info instance
  * \param[in] name name of the attribute to be parsed
  * \param[out] out pointer to memory where the attribute's contents are to be stored
  * \param[in, out] size actual size of attribute array
  *
  * \snippet{doc} snippets.dox OrtStatus Return Value
  */
  ORT_API2_STATUS(KernelInfoGetAttributeArray_int64, _In_ const OrtKernelInfo* info, _In_ const char* name,
                  _Out_ int64_t* out, _Inout_ size_t* size);

  /// @}
  /// \name OrtArenaCfg
  /// @{

  /** \brief Create an ::OrtArenaCfg
  *
  * Create the configuration of an arena that can eventually be used to define an arena based allocator's behavior.
  *
  * Supported keys are (See https://onnxruntime.ai/docs/reference/api/c-api.html for details on what the
  * following parameters mean and how to choose these values.):
  * "max_mem": Maximum memory that can be allocated by the arena based allocator.
  *  Use 0 for ORT to pick the best value. Default is 0.
  * "arena_extend_strategy": 0 = kNextPowerOfTwo, 1 = kSameAsRequested.
  *  Use -1 to allow ORT to choose the default.
  * "initial_chunk_size_bytes": (Possible) Size of the first allocation in the arena.
  *  Only relevant if arena strategy is `kNextPowerOfTwo`. Use -1 to allow ORT to choose the default.
  *  Ultimately, the first allocation size is determined by the allocation memory request.
  * "max_dead_bytes_per_chunk": Threshold of unused memory in an allocated chunk of arena memory after
  *  crossing which the current chunk is chunked into 2.
  * "initial_growth_chunk_size_bytes": (Possible) Size of the second allocation in the arena.
  *  Only relevant if arena strategy is `kNextPowerOfTwo`. Use -1 to allow ORT to choose the default.
  *  Ultimately, the allocation size is determined by the allocation memory request.
  *  Further allocation sizes are governed by the arena extend strategy.
  *
  * \param[in] arena_config_keys Keys to configure the arena
  * \param[in] arena_config_values Values to configure the arena
  * \param[in] num_keys Number of keys in `arena_config_keys` and `arena_config_values`
  * \param[out] out Newly created ::OrtArenaCfg. Must be freed with OrtApi::ReleaseArenaCfg
  *
  * \snippet{doc} snippets.dox OrtStatus Return Value
  */
  ORT_API2_STATUS(CreateArenaCfgV2, _In_reads_(num_keys) const char* const* arena_config_keys,
                  _In_reads_(num_keys) const size_t* arena_config_values, _In_ size_t num_keys,
                  _Outptr_ OrtArenaCfg** out);

  /// @}
  /// \name OrtRunOptions
  /// @{

  /** \brief Set a single run configuration entry as a pair of strings
  *
  * If a configuration with same key exists, this will overwrite the configuration with the given config_value
  *
  * The config_key and the format of config_value are defined in onnxruntime_run_options_config_keys.h
  *
  * \param[in] options
  * \param[in] config_key A null terminated string representation of the config key
  * \param[in] config_value  A null terminated string representation of the config value
  *
  * \snippet{doc} snippets.dox OrtStatus Return Value
  */
  ORT_API2_STATUS(AddRunConfigEntry, _Inout_ OrtRunOptions* options,
                  _In_z_ const char* config_key, _In_z_ const char* config_value);

  /// @}
  /// \name OrtPrepackedWeightsContainer
  /// @{

  /** \brief Create an ::OrtPrepackedWeightsContainer
  *
  * This container will hold pre-packed buffers of shared initializers for sharing between sessions
  * (i.e.) if there are shared initializers that can be shared between sessions, the pre-packed buffers
  * of these (if any) may possibly be shared to provide memory footprint savings. Pass this container
  * to sessions that you would like to share pre-packed buffers of shared initializers at session
  * creation time.
  *
  *  \param[out] out Newly created ::OrtPrepackedWeightsContainer. Must be freed with OrtApi::ReleasePrepackedWeightsContainer
  *
  * \snippet{doc} snippets.dox OrtStatus Return Value
  */
  ORT_API2_STATUS(CreatePrepackedWeightsContainer, _Outptr_ OrtPrepackedWeightsContainer** out);

  /** \brief Release OrtPrepackedWeightsContainer instance
  *
  * \note instance must not be released until the sessions using it are released
  */
  ORT_CLASS_RELEASE(PrepackedWeightsContainer);

  /// @}
  /// \name OrtSession
  /// @{

  /** \brief Create session with prepacked weights container
  *
  * Same functionality offered by OrtApi::CreateSession except that a container that contains
  * pre-packed weights' buffers is written into/read from by the created session.
  * This is useful when used in conjunction with OrtApi::AddInitializer which injects
  * shared initializer info into sessions. Wherever possible, the pre-packed versions of these
  * shared initializers are cached in this container so that multiple sessions can just re-use
  * these instead of duplicating these in memory.
  *
  * \param[in] env OrtEnv instance instance
  * \param[in] model_path Null terminated string of the path (wchar on Windows, char otherwise)
  * \param[in] options
  * \param[in] prepacked_weights_container
  * \param[out] out Newly created ::OrtSession. Must be freed with OrtApi::ReleaseSession
  *
  * \snippet{doc} snippets.dox OrtStatus Return Value
  */
  ORT_API2_STATUS(CreateSessionWithPrepackedWeightsContainer, _In_ const OrtEnv* env, _In_ const ORTCHAR_T* model_path,
                  _In_ const OrtSessionOptions* options, _Inout_ OrtPrepackedWeightsContainer* prepacked_weights_container,
                  _Outptr_ OrtSession** out);

  /** \brief Create session from memory with prepacked weights container
  *
  * Same functionality offered by OrtApi::CreateSessionFromArray except that a container that contains
  * pre-packed weights' buffers is written into/read from by the created session.
  * This is useful when used in conjunction with OrtApi::AddInitializer which injects
  * shared initializer info into sessions. Wherever possible, the pre-packed versions of these
  * shared initializers are cached in this container so that multiple sessions can just re-use
  * these instead of duplicating these in memory.
  *
  * \param[in] env
  * \param[in] model_data Array of bytes holding the model
  * \param[in] model_data_length Number of bytes in `model_data_model`
  * \param[in] options
  * \param[in] prepacked_weights_container
  * \param[out] out Newly created ::OrtSession. Must be freed with OrtApi::ReleaseSession
  *
  * \snippet{doc} snippets.dox OrtStatus Return Value
  */
  ORT_API2_STATUS(CreateSessionFromArrayWithPrepackedWeightsContainer, _In_ const OrtEnv* env,
                  _In_ const void* model_data, size_t model_data_length,
                  _In_ const OrtSessionOptions* options, _Inout_ OrtPrepackedWeightsContainer* prepacked_weights_container,
                  _Outptr_ OrtSession** out);

  /// @}
  /// \name OrtSessionOptions
  /// @{

  /** \brief Append TensorRT execution provider to the session options
  *
  * If TensorRT is not available (due to a non TensorRT enabled build), this function will return failure.
  *
  * This is slightly different from OrtApi::SessionOptionsAppendExecutionProvider_TensorRT, it takes an
  * ::OrtTensorRTProviderOptions which is publicly defined. This takes an opaque ::OrtTensorRTProviderOptionsV2
  * which must be created with OrtApi::CreateTensorRTProviderOptions.
  *
  * For OrtApi::SessionOptionsAppendExecutionProvider_TensorRT, the user needs to instantiate ::OrtTensorRTProviderOptions
  * as well as allocate/release buffers for some members of ::OrtTensorRTProviderOptions.
  * Here, OrtApi::CreateTensorRTProviderOptions and Ortapi::ReleaseTensorRTProviderOptions will do the memory management for you.
  *
  * \param[in] options
  * \param[in] tensorrt_options
  *
  * \snippet{doc} snippets.dox OrtStatus Return Value
  */
  ORT_API2_STATUS(SessionOptionsAppendExecutionProvider_TensorRT_V2,
                  _In_ OrtSessionOptions* options, _In_ const OrtTensorRTProviderOptionsV2* tensorrt_options);

  /// @}
  /// \name OrtTensorRTProviderOptionsV2
  /// @{

  /** \brief Create an OrtTensorRTProviderOptionsV2
  *
  * \param[out] out Newly created ::OrtTensorRTProviderOptionsV2. Must be released with OrtApi::ReleaseTensorRTProviderOptions
  *
  * \snippet{doc} snippets.dox OrtStatus Return Value
  */
  ORT_API2_STATUS(CreateTensorRTProviderOptions, _Outptr_ OrtTensorRTProviderOptionsV2** out);

  /** \brief Set options in a TensorRT Execution Provider.
  *
  * Please refer to https://www.onnxruntime.ai/docs/reference/execution-providers/TensorRT-ExecutionProvider.html#c-api-example
  * to know the available keys and values. Key should be in null terminated string format of the member of ::OrtTensorRTProviderOptionsV2
  * and value should be its related range.
  *
  * For example, key="trt_max_workspace_size" and value="2147483648"
  *
  * \param[in] tensorrt_options
  * \param[in] provider_options_keys Array of UTF-8 null-terminated string for provider options keys
  * \param[in] provider_options_values Array of UTF-8 null-terminated string for provider options values
  * \param[in] num_keys Number of elements in the `provider_option_keys` and `provider_options_values` arrays
  *
  * \snippet{doc} snippets.dox OrtStatus Return Value
  */
  ORT_API2_STATUS(UpdateTensorRTProviderOptions, _Inout_ OrtTensorRTProviderOptionsV2* tensorrt_options,
                  _In_reads_(num_keys) const char* const* provider_options_keys,
                  _In_reads_(num_keys) const char* const* provider_options_values,
                  _In_ size_t num_keys);

  /** \brief Get serialized TensorRT provider options string.
  *
  * For example, "trt_max_workspace_size=2147483648;trt_max_partition_iterations=10;trt_int8_enable=1;......"
  *
  * \param tensorrt_options - OrTensorRTProviderOptionsV2 instance
  * \param allocator - a ptr to an instance of OrtAllocator obtained with OrtApi::CreateAllocator or OrtApi::GetAllocatorWithDefaultOptions
  *                      the specified allocator will be used to allocate continuous buffers for output strings and lengths.
  * \param ptr - is a UTF-8 null terminated string allocated using 'allocator'. The caller is responsible for using the same allocator to free it.
  *
  * \snippet{doc} snippets.dox OrtStatus Return Value
  */
  ORT_API2_STATUS(GetTensorRTProviderOptionsAsString, _In_ const OrtTensorRTProviderOptionsV2* tensorrt_options, _Inout_ OrtAllocator* allocator, _Outptr_ char** ptr);

  /** \brief Release an ::OrtTensorRTProviderOptionsV2
  *
  * \note This is an exception in the naming convention of other Release* functions, as the name of the method does not have the V2 suffix, but the type does
  */
  void(ORT_API_CALL* ReleaseTensorRTProviderOptions)(_Frees_ptr_opt_ OrtTensorRTProviderOptionsV2* input);

  /// @}
  /// \name OrtSessionOptions
  /// @{

  /** \brief Enable custom operators
  *
  * See onnxruntime-extensions: https://github.com/microsoft/onnxruntime-extensions.git
  *
  * \snippet{doc} snippets.dox OrtStatus Return Value
  */
  ORT_API2_STATUS(EnableOrtCustomOps, _Inout_ OrtSessionOptions* options);

  /// @}
  /// \name OrtAllocator
  /// @{

  /** \brief Register a custom allocator
  *
  * Enables sharing between multiple sessions that use the same env instance.
  * Returns an error if an allocator with the same ::OrtMemoryInfo is already registered.
  *
  * The behavior of this is exactly the same as OrtApi::CreateAndRegisterAllocator except
  * instead of ORT creating an allocator based on provided info, in this case
  * ORT uses the user-provided custom allocator.
  * See https://onnxruntime.ai/docs/reference/api/c-api.html for details.
  *
  * \param[in] env
  * \param[in] allocator User provided allocator
  *
  * \snippet{doc} snippets.dox OrtStatus Return Value
  */
  ORT_API2_STATUS(RegisterAllocator, _Inout_ OrtEnv* env, _In_ OrtAllocator* allocator);

  /** \brief Unregister a custom allocator
  *
  * It is an error if you provide an ::OrtMemoryInfo not corresponding to any
  * registered allocators for sharing.
  *
  * \param[in] env
  * \param[in] mem_info
  *
  * \snippet{doc} snippets.dox OrtStatus Return Value
  */
  ORT_API2_STATUS(UnregisterAllocator, _Inout_ OrtEnv* env,
                  _In_ const OrtMemoryInfo* mem_info);

  /// @}
  /// \name OrtValue
  /// @{

  /** \brief Sets *out to 1 iff an ::OrtValue is a SparseTensor, and 0 otherwise
  *
  * \param[in] value existing ::OrtValue
  * \param[out] out unless an error occurs, contains 1 iff the value contains an instance
  *  of sparse tensor or 0 otherwise.
  *
  * \snippet{doc} snippets.dox OrtStatus Return Value
  */
  ORT_API2_STATUS(IsSparseTensor, _In_ const OrtValue* value, _Out_ int* out);

  /** \brief Create an ::OrtValue with a sparse tensor that is empty.
  *
  * Use FillSparseTensor<Format>() functions to populate sparse tensor with non-zero values and
  * format specific indices data.
  * Use ReleaseValue to destroy the sparse tensor, this will also release the buffer inside the output value
  * if any was allocated.
  * \param[in,out] allocator allocator to use when performing an allocation. Allocation will be performed
  *   by FillSparseTensor<Format>() APIs. The lifespan of the allocator instance must eclipse the lifespan
  *   this sparse tensor instance as the same allocator will be used to free memory.
  * \param[in] dense_shape shape of the original dense tensor
  * \param[in] dense_shape_len number of shape dimensions being passed
  * \param[in] type must be one of TENSOR_ELEMENT_DATA_TYPE_xxxx
  * \param[out] out Should be freed by calling ReleaseValue
  *
  * \snippet{doc} snippets.dox OrtStatus Return Value
  */
  ORT_API2_STATUS(CreateSparseTensorAsOrtValue, _Inout_ OrtAllocator* allocator, _In_ const int64_t* dense_shape,
                  size_t dense_shape_len, ONNXTensorElementDataType type, _Outptr_ OrtValue** out);

  /**
  * This fills populates an empty tensor that was created using OrtApi::CreateSparseTensorAsOrtValue.
  * This will allocate required memory and copy the supplied NNZ values and COO indices into that memory allocation.
  * Memory allocation is performed using the allocator that was specified with OrtApi::CreateSparseTensorAsOrtValue.
  *
  * \param[in,out] ort_value ::OrtValue to populate with data
  * \param[in] data_mem_info serves to identify the location of the data to be copied. If the allocator specified
  *  at the creation time has memory info that is not the same as mem_info argument to this function a X-device copy will be performed.
  *  String data is assumed to be on CPU and will only be copied into a CPU allocated buffer.
  * \param[in] values_shape pointer to values shape array
  * \param[in] values_shape_len length of the values_shape
  * \param[in] values pointer to an array of values. For strings, pass const char**.
  * \param[in] indices_data pointer to a location of COO indices
  * \param[in] indices_num number of COO indices
  *
  * \snippet{doc} snippets.dox OrtStatus Return Value
  */
  ORT_API2_STATUS(FillSparseTensorCoo, _Inout_ OrtValue* ort_value, _In_ const OrtMemoryInfo* data_mem_info,
                  _In_ const int64_t* values_shape, size_t values_shape_len, _In_ const void* values,
                  _In_ const int64_t* indices_data, size_t indices_num);

  /**
  * This fills populates an empty tensor that was created using OrtApi::CreateSparseTensorAsOrtValue.
  * This will allocate required memory and copy the supplied NNZ values and CSR indices into that memory allocation.
  * Memory allocation is performed using the allocator that was specified with OrtApi::CreateSparseTensorAsOrtValue.
  *
  * \param[in,out] ort_value ::OrtValue to populate with data
  * \param[in] data_mem_info serves to identify the location of the data to be copied. If the allocator specified
  *  at the creation time has memory info that is not the same as mem_info argument to this function a X-device copy will be performed.
  *  String data is assumed to be on CPU and will only be copied into a CPU allocated buffer.
  * \param[in] values_shape pointer to values shape array
  * \param[in] values_shape_len length of the values_shape
  * \param[in] values - pointer to an array of values. For strings, pass const char**.
  * \param[in] inner_indices_data pointer to a location of CSR inner indices
  * \param[in] inner_indices_num number of CSR inner indices
  * \param[in] outer_indices_data pointer to a location of CSR outer indices
  * \param[in] outer_indices_num number of CSR outer indices
  *
  * \snippet{doc} snippets.dox OrtStatus Return Value
  */
  ORT_API2_STATUS(FillSparseTensorCsr, _Inout_ OrtValue* ort_value, _In_ const OrtMemoryInfo* data_mem_info,
                  _In_ const int64_t* values_shape, size_t values_shape_len, _In_ const void* values,
                  _In_ const int64_t* inner_indices_data, size_t inner_indices_num,
                  _In_ const int64_t* outer_indices_data, size_t outer_indices_num);

  /**
  * This fills populates an empty tensor that was created using OrtApi::CreateSparseTensorAsOrtValue.
  * This will allocate required memory and copy the supplied NNZ values and BlockSparse indices into that memory allocation.
  * Memory allocation is performed using the allocator that was specified with OrtApi::CreateSparseTensorAsOrtValue.
  *
  * \param[in,out] ort_value ::OrtValue to populate with data
  * \param[in] data_mem_info serves to identify the location of the data to be copied. If the allocator specified
  *  at the creation time has memory info that is not the same as mem_info argument to this function a X-device copy will be performed.
  *  String data is assumed to be on CPU and will only be copied into a CPU allocated buffer.
  * \param[in] values_shape
  * \param[in] values_shape_len
  * \param[in] values structure with values information
  * \param[in] indices_shape_data pointer to a location of indices shape
  * \param[in] indices_shape_len length of the block sparse indices shape
  * \param[in] indices_data pointer to a location of indices data. Shape will determine the length of the indices data.
  *
  * \snippet{doc} snippets.dox OrtStatus Return Value
  */
  ORT_API2_STATUS(FillSparseTensorBlockSparse, _Inout_ OrtValue* ort_value, _In_ const OrtMemoryInfo* data_mem_info,
                  _In_ const int64_t* values_shape, size_t values_shape_len, _In_ const void* values,
                  _In_ const int64_t* indices_shape_data, size_t indices_shape_len,
                  _In_ const int32_t* indices_data);

  /**
  * Create an ::OrtValue with a sparse tensor. This is the first step.
  * Next, use Use<Format>Indices() functions to supply sparse tensor with
  * format specific indices data and set its sparse format to a specific enum value.
  * This will not perform memory allocations. It will
  * use supplied user buffer which should outlive the created sparse tensor.
  * Use OrtApi::ReleaseValue to destroy the sparse tensor. It would not release the supplied values buffer.
  * This function can not be used to map strings from the user allocated memory. Strings must always be copied
  * and have UTF-8 encoding. Therefore, use OrtApi::CreateSparseTensorAsOrtValue above and then fill it with data
  * using appropriate Make*() function.
  *
  * \param[in] info memory info where sparse values reside.
  * \param[in,out] p_data pointer to a user allocated buffer with values. To create a full sparse tensor with no non-zero
  *   values, pass nullptr
  * \param[in] dense_shape shape of the original dense tensor
  * \param[in] dense_shape_len number of shape dimensions being passed
  * \param[in] values_shape shape of the values data. To create a fully sparse tensor with no non-zero values,
  *   pass {0} shape.
  * \param[in] values_shape_len number of values shape dimensions
  * \param[in] type must be one of TENSOR_ELEMENT_DATA_TYPE_xxxx
  * \param[out] out Should be freed by calling ReleaseValue
  *
  * \snippet{doc} snippets.dox OrtStatus Return Value
  */
  ORT_API2_STATUS(CreateSparseTensorWithValuesAsOrtValue, _In_ const OrtMemoryInfo* info, _Inout_ void* p_data,
                  _In_ const int64_t* dense_shape, size_t dense_shape_len,
                  _In_ const int64_t* values_shape, size_t values_shape_len,
                  ONNXTensorElementDataType type, _Outptr_ OrtValue** out);

  /**
  * This assigns Coo format indices to the SparseTensor that was created by
  * OrtApi::CreateSparseTensorWithValuesAsOrtValue above. It also sets OrtSparseFormat to
  * ORT_SPARSE_COO. This will not allocate any additional memory for data. The life span of
  * indices_data buffer should eclipse the life span of this ::OrtValue.
  *
  * \param[in,out] ort_value ::OrtValue instance constructed with OrtApi::CreateSparseTensorWithValuesAsOrtValue
  * \param[in,out] indices_data pointer to a user pre-allocated buffer or nullptr for fully sparse tensors.
  * \param[in] indices_num  number of COO indices. Should either be 0 for fully sparse tensors, be equal
  *  to the number of nnz values specified to OrtApi::CreateSparseTensorWithValuesAsOrtValue for 1-D {nnz} indices or
  *  be twice as number of nnz values for a  2-D indices {nnz, 2}
  *
  * \snippet{doc} snippets.dox OrtStatus Return Value
  */
  ORT_API2_STATUS(UseCooIndices, _Inout_ OrtValue* ort_value, _Inout_ int64_t* indices_data, size_t indices_num);

  /**
  * The assigns CSR format indices to the SparseTensor that was created by
  * OrtApi::CreateSparseTensorWithValuesAsOrtValue above. It also sets OrtSparseFormat to
  * ORT_SPARSE_CSRC. This will not allocate any additional memory for data. The life spans of
  * inner_data and outer_data buffers should eclipse the life span of this ::OrtValue.
  *
  * \param[in,out] ort_value ::OrtValue instance constructed with OrtApi::CreateSparseTensorWithValuesAsOrtValue
  * \param[in,out] inner_data pointer to a user pre-allocated buffer or nullptr for fully sparse tensors.
  * \param[in] inner_num  number of inner CSR indices. Should either be 0 for fully sparse tensors or be equal
  * to the number of nnz values specified to OrtApi::CreateSparseTensorWithValuesAsOrtValue.
  * \param[in,out] outer_data pointer to user pre-allocated buffer or nullptr for fully sparse tensors.
  * \param[in] outer_num number of CSR outer indices. Should either be 0 for fully sparse tensors or
  * equal to rows + 1 of the dense shape.
  *
  * \snippet{doc} snippets.dox OrtStatus Return Value
  */
  ORT_API2_STATUS(UseCsrIndices, _Inout_ OrtValue* ort_value, _Inout_ int64_t* inner_data, size_t inner_num,
                  _Inout_ int64_t* outer_data, size_t outer_num);

  /**
  * The assigns BlockSparse format indices to the SparseTensor that was created by
  * OrtApi::CreateSparseTensorWithValuesAsOrtValue above. It also sets OrtSparseFormat to
  * ORT_SPARSE_BLOCK_SPARSE. This will not allocate any additional memory for data. The life span of
  * indices_data buffer must eclipse the lifespan of this ::OrtValue.
  *
  * \param[in,out] ort_value OrtValue instance constructed with OrtApi::CreateSparseTensorWithValuesAsOrtValue
  * \param[in] indices_shape pointer to indices shape. Use {0} for fully sparse tensors
  * \param[in] indices_shape_len length of the indices shape
  * \param[in,out] indices_data pointer to user pre-allocated buffer or nullptr for fully sparse tensors.
  *
  * \snippet{doc} snippets.dox OrtStatus Return Value
  */
  ORT_API2_STATUS(UseBlockSparseIndices, _Inout_ OrtValue* ort_value, const int64_t* indices_shape, size_t indices_shape_len, _Inout_ int32_t* indices_data);

  /** \brief Returns sparse tensor format enum iff a given ort value contains an instance of sparse tensor.
  *
  * \param[in] ort_value ::OrtValue that contains an instance of sparse tensor
  * \param[out] out pointer to out parameter
  *
  * \snippet{doc} snippets.dox OrtStatus Return Value
  */
  ORT_API2_STATUS(GetSparseTensorFormat, _In_ const OrtValue* ort_value, _Out_ enum OrtSparseFormat* out);

  /** \brief Returns data type and shape of sparse tensor values (nnz) iff ::OrtValue contains a SparseTensor.
  *
  * \param[in] ort_value An ::OrtValue that contains a fully constructed sparse tensor
  * \param[out] out Must be freed by OrtApi::ReleaseTensorTypeAndShapeInfo
  *
  * \snippet{doc} snippets.dox OrtStatus Return Value
  */
  ORT_API2_STATUS(GetSparseTensorValuesTypeAndShape, _In_ const OrtValue* ort_value, _Outptr_ OrtTensorTypeAndShapeInfo** out);

  /** \brief Returns numeric data for sparse tensor values (nnz). For string values use GetStringTensor*().
  *
  * \param[in] ort_value an instance of ::OrtValue containing sparse tensor
  * \param[out] out returns a pointer to values data.  Do not attempt to free this ptr.
  *
  * \snippet{doc} snippets.dox OrtStatus Return Value
  */
  ORT_API2_STATUS(GetSparseTensorValues, _In_ const OrtValue* ort_value, _Outptr_ const void** out);

  /** \brief Returns data type, shape for the type of indices specified by indices_format.
  *
  * \param[in] ort_value ::OrtValue containing sparse tensor.
  * \param[in] indices_format One of the indices formats. It is an error to request a format that the sparse
  * tensor does not contain.
  * \param[out] out an instance of ::OrtTensorTypeAndShapeInfo. Must be freed by OrtApi::ReleaseTensorTypeAndShapeInfo
  *
  * \snippet{doc} snippets.dox OrtStatus Return Value
  */
  ORT_API2_STATUS(GetSparseTensorIndicesTypeShape, _In_ const OrtValue* ort_value, enum OrtSparseIndicesFormat indices_format, _Outptr_ OrtTensorTypeAndShapeInfo** out);

  /** \brief Returns indices data for the type of the indices specified by indices_format
  *
  * \param[in] ort_value ::OrtValue containing sparse tensor.
  * \param[in] indices_format One of the indices formats. It is an error to request a format that the sparse tensor does not contain.
  * \param[out] num_indices Pointer to where the number of indices entries is returned
  * \param[out] indices Returned pointer to the indices data. Do not free the returned pointer as it refers to internal data owned by the ::OrtValue
  *
  * \snippet{doc} snippets.dox OrtStatus Return Value
  */
  ORT_API2_STATUS(GetSparseTensorIndices, _In_ const OrtValue* ort_value, enum OrtSparseIndicesFormat indices_format, _Out_ size_t* num_indices, _Outptr_ const void** indices);
  /// @}
  /// \name OrtSessionOptions
  /// @{

  /**
   * \brief Sets out to 1 iff an optional type OrtValue has an element, 0 otherwise (OrtValue is None)
   * Use this API to find if the optional type OrtValue is None or not.
   * If the optional type OrtValue is not None, use the OrtValue just like any other OrtValue.
   * For example, if you get an OrtValue that corresponds to Optional(tensor) and
   * if HasValue() returns true, use it as tensor and so on.

   * \param[in] value Input OrtValue.
   * \param[out] out indicating if the input OrtValue contains data (1) or if it is a None (0)
   *
   * \snippet{doc} snippets.dox OrtStatus Return Value
   */
  ORT_API2_STATUS(HasValue, _In_ const OrtValue* value, _Out_ int* out);
  /// @}
  /// \name OrtKernelContext
  /// @{
  /** \brief Used for custom operators, gets the GPU compute stream to use to launch the custom a GPU kernel
  *   \see ::OrtCustomOp
  * \param[in]  context OrtKernelContext instance
  * \param[out] out Returns pointer to a GPU compute stream that can be used to launch the custom GPU kernel.
  *             If retrieving the GPU compute stream is not relevant (GPU not enabled in the build, kernel partitioned to
  *             some other EP), then a nullptr is returned as the output param.
  *             Do not free or mutate the returned pointer as it refers to internal data owned by the underlying session.
  *             Only use it for custom kernel launching.
  *
  * \snippet{doc} snippets.dox OrtStatus Return Value
  */
  ORT_API2_STATUS(KernelContext_GetGPUComputeStream, _In_ const OrtKernelContext* context, _Outptr_ void** out);

  /// @}
  /// \name GetTensorMemoryInfo
  /// @{
  /** \brief Returns a pointer to the ::OrtMemoryInfo of a Tensor
   * \param[in] value ::OrtValue containing tensor.
   * \param[out] mem_info ::OrtMemoryInfo of the tensor. Do NOT free the returned pointer. It is valid for the lifetime of the ::OrtValue
   *
   * \snippet{doc} snippets.dox OrtStatus Return Value
   */
  ORT_API2_STATUS(GetTensorMemoryInfo, _In_ const OrtValue* value, _Out_ const OrtMemoryInfo** mem_info);

  /// @}
  /// \name GetExecutionProviderApi
  /// @{
  /** \brief Get a pointer to the requested version of the Execution Provider specific
   * API extensions to the OrtApi
   * \param[in] provider_name The name of the execution provider name. Currently only the following
   * values are supported: "DML".
   * \param[in] version Must be ::ORT_API_VERSION.
   * \param[out] provider_api A void pointer containing a reference to the execution provider versioned api structure.
   * For example, the provider_api pointer can be cast to the OrtDmlApi* when the provider_name is "DML".
   *
   * \snippet{doc} snippets.dox OrtStatus Return Value
   */
  ORT_API2_STATUS(GetExecutionProviderApi, _In_ const char* provider_name, _In_ uint32_t version, _Outptr_ const void** provider_api);

  /// @}

  /// \name SessionOptions
  /// @{
  /** \brief Set custom thread creation function
  *
  * \param[in] options Session options
  * \param[in] ort_custom_create_thread_fn Custom thread creation function
  *
  * \snippet{doc} snippets.dox OrtStatus Return Value
  */
  ORT_API2_STATUS(SessionOptionsSetCustomCreateThreadFn, _Inout_ OrtSessionOptions* options, _In_ OrtCustomCreateThreadFn ort_custom_create_thread_fn);

  /** \brief Set creation options for custom thread
  *
  * \param[in] options Session options
  * \param[in] ort_custom_thread_creation_options Custom thread creation options (can be nullptr)
  *
  * \snippet{doc} snippets.dox OrtStatus Return Value
  */
  ORT_API2_STATUS(SessionOptionsSetCustomThreadCreationOptions, _Inout_ OrtSessionOptions* options, _In_ void* ort_custom_thread_creation_options);

  /** \brief Set custom thread join function
  *
  * \param[in] options Session options
  * \param[in] ort_custom_join_thread_fn Custom join thread function, must not be nullptr when ort_custom_create_thread_fn is set
  *
  * \snippet{doc} snippets.dox OrtStatus Return Value
  */
  ORT_API2_STATUS(SessionOptionsSetCustomJoinThreadFn, _Inout_ OrtSessionOptions* options, _In_ OrtCustomJoinThreadFn ort_custom_join_thread_fn);
  /// @}

  /// \name OrtThreadingOptions
  /// @{
  /** \brief Set custom thread creation function for global thread pools
  *
  * \param[inout] tp_options
  * \param[in] ort_custom_create_thread_fn Custom thread creation function
  *
  * \snippet{doc} snippets.dox OrtStatus Return Value
  */
  ORT_API2_STATUS(SetGlobalCustomCreateThreadFn, _Inout_ OrtThreadingOptions* tp_options, _In_ OrtCustomCreateThreadFn ort_custom_create_thread_fn);

  /** \brief Set custom thread creation options for global thread pools
  *
  * \param[inout] tp_options
  * \param[in] ort_custom_thread_creation_options Custom thread creation options (can be nullptr)
  *
  * \snippet{doc} snippets.dox OrtStatus Return Value
  */
  ORT_API2_STATUS(SetGlobalCustomThreadCreationOptions, _Inout_ OrtThreadingOptions* tp_options, _In_ void* ort_custom_thread_creation_options);

  /** \brief Set custom thread join function for global thread pools
  *
  * \param[inout] tp_options
  * \param[in] ort_custom_join_thread_fn Custom thread join function, must not be nullptr when global ort_custom_create_thread_fn is set
  *
  * \snippet{doc} snippets.dox OrtStatus Return Value
  */
  ORT_API2_STATUS(SetGlobalCustomJoinThreadFn, _Inout_ OrtThreadingOptions* tp_options, _In_ OrtCustomJoinThreadFn ort_custom_join_thread_fn);
  /// @}

  /** \brief Synchronize bound inputs. The call may be necessary for some providers, such as cuda,
  *   in case the system that allocated bound memory operated on a different stream. However, the
  *   operation is provider specific and could be a no-op.
  *
  * \param[inout] binding_ptr
  *
  * \snippet{doc} snippets.dox OrtStatus Return Value
  */
  ORT_API2_STATUS(SynchronizeBoundInputs, _Inout_ OrtIoBinding* binding_ptr);

  /** \brief Synchronize bound outputs. The call may be necessary for some providers, such as cuda,
  *   in case the system that allocated bound memory operated on a different stream. However, the
  *   operation is provider specific and could be a no-op.
  *
  * \param[inout] binding_ptr
  *
  * \snippet{doc} snippets.dox OrtStatus Return Value
  */
  ORT_API2_STATUS(SynchronizeBoundOutputs, _Inout_ OrtIoBinding* binding_ptr);

  /// \name OrtSessionOptions
  /// @{

  /** \brief Append CUDA execution provider to the session options
  *
  * If CUDA is not available (due to a non CUDA enabled build), this function will return failure.
  *
  * This is slightly different from OrtApi::SessionOptionsAppendExecutionProvider_CUDA, it takes an
  * ::OrtCUDAProviderOptions which is publicly defined. This takes an opaque ::OrtCUDAProviderOptionsV2
  * which must be created with OrtApi::CreateCUDAProviderOptions.
  *
  * For OrtApi::SessionOptionsAppendExecutionProvider_CUDA, the user needs to instantiate ::OrtCUDAProviderOptions
  * as well as allocate/release buffers for some members of ::OrtCUDAProviderOptions.
  * Here, OrtApi::CreateCUDAProviderOptions and Ortapi::ReleaseCUDAProviderOptions will do the memory management for you.
  *
  * \param[in] options
  * \param[in] cuda_options
  *
  * \snippet{doc} snippets.dox OrtStatus Return Value
  *
  * \since Version 1.11.
  */
  ORT_API2_STATUS(SessionOptionsAppendExecutionProvider_CUDA_V2,
                  _In_ OrtSessionOptions* options, _In_ const OrtCUDAProviderOptionsV2* cuda_options);

  /// @}
  /// \name OrtCUDAProviderOptionsV2
  /// @{

  /** \brief Create an OrtCUDAProviderOptionsV2
  *
  * \param[out] out Newly created ::OrtCUDAProviderOptionsV2. Must be released with OrtApi::ReleaseCudaProviderOptions
  *
  * \snippet{doc} snippets.dox OrtStatus Return Value
  *
  * \since Version 1.11.
  */
  ORT_API2_STATUS(CreateCUDAProviderOptions, _Outptr_ OrtCUDAProviderOptionsV2** out);

  /** \brief Set options in a CUDA Execution Provider.
  *
  * Please refer to https://onnxruntime.ai/docs/execution-providers/CUDA-ExecutionProvider.html#configuration-options
  * to know the available keys and values. Key should be in null terminated string format of the member of ::OrtCUDAProviderOptionsV2
  * and value should be its related range.
  *
  * For example, key="device_id" and value="0"
  *
  * \param[in] cuda_options
  * \param[in] provider_options_keys Array of UTF-8 null-terminated string for provider options keys
  * \param[in] provider_options_values Array of UTF-8 null-terminated string for provider options values
  * \param[in] num_keys Number of elements in the `provider_option_keys` and `provider_options_values` arrays
  *
  * \snippet{doc} snippets.dox OrtStatus Return Value
  *
  * \since Version 1.11.
  */
  ORT_API2_STATUS(UpdateCUDAProviderOptions, _Inout_ OrtCUDAProviderOptionsV2* cuda_options,
                  _In_reads_(num_keys) const char* const* provider_options_keys,
                  _In_reads_(num_keys) const char* const* provider_options_values,
                  _In_ size_t num_keys);

  /**
  * Get serialized CUDA provider options string.
  *
  * For example, "device_id=0;arena_extend_strategy=0;......"
  *
  * \param cuda_options - OrtCUDAProviderOptionsV2 instance
  * \param allocator - a ptr to an instance of OrtAllocator obtained with CreateAllocator() or GetAllocatorWithDefaultOptions()
  *                      the specified allocator will be used to allocate continuous buffers for output strings and lengths.
  * \param ptr - is a UTF-8 null terminated string allocated using 'allocator'. The caller is responsible for using the same allocator to free it.
  *
  * \snippet{doc} snippets.dox OrtStatus Return Value
  *
  * \since Version 1.11.
  */
  ORT_API2_STATUS(GetCUDAProviderOptionsAsString, _In_ const OrtCUDAProviderOptionsV2* cuda_options, _Inout_ OrtAllocator* allocator, _Outptr_ char** ptr);

  /** \brief Release an ::OrtCUDAProviderOptionsV2
  *
  * \note This is an exception in the naming convention of other Release* functions, as the name of the method does not have the V2 suffix, but the type does
  *
  * \since Version 1.11.
  */
  void(ORT_API_CALL* ReleaseCUDAProviderOptions)(_Frees_ptr_opt_ OrtCUDAProviderOptionsV2* input);

  /// @}

  /** \brief Append MIGraphX provider to session options
  *
  * If MIGraphX is not available (due to a non MIGraphX enabled build, or if MIGraphX is not installed on the system), this function will return failure.
  *
  * \param[in] options
  * \param[in] migraphx_options
  *
  * \snippet{doc} snippets.dox OrtStatus Return Value
  *
  * \since Version 1.11.
  */
  ORT_API2_STATUS(SessionOptionsAppendExecutionProvider_MIGraphX,
                  _In_ OrtSessionOptions* options, _In_ const OrtMIGraphXProviderOptions* migraphx_options);

 /** \brief Replace initialized Tensors with external data with the data provided in initializers.
  *
  * The function will find the initialized TensorProtos with external data in the graph with the provided names and
  * replace them with the provided tensors. The API verifies that the TensorProto being replaced
  * has an external data reference and has the same name, dimensions and data type as its replacement. The replacement
  * will occur before any of the optimizations take place. The data will be copied into the graph
  * since TensorProto can't refer to the user provided buffers.
  *
  * Once the model has been loaded, the OrtValue(s) added to SessionOptions instance will be removed
  * from the internal SessionOptions copy to save memory, the user provided buffers can then be deallocated
  * and the SessionOptions instance that refers to them can be destroyed.
  *
  * \param[in] options
  * \param[in] initializer_names Array of null terminated UTF-8 encoded strings of the initializers names.
  * \param[in] initializers Array of ::OrtValue type
  * \param[in] initializers_num Number of elements in the initializer_names and initializers
  *
  * \snippet{doc} snippets.dox OrtStatus Return Value
  *
  * \since Version 1.12.
  */
  ORT_API2_STATUS(AddExternalInitializers, _In_ OrtSessionOptions* options,
                  _In_reads_(input_len) const char* const* initializer_names,
                  _In_reads_(input_len) const OrtValue* const* initializers, size_t initializers_num);

<<<<<<< HEAD
  ORT_API2_STATUS(KernelInfoGetAttributeArray_void, _In_ const OrtKernelInfo* info,
                  _In_ OrtAllocator* ort_allocator, _In_ const char* name, _Out_ void** buffer,
                  _Out_ size_t* size);
=======
  /** \brief: Create attribute of onnxruntime operator
  * 
  * \param[in] name of the attribute
  * \param[in] data of the attribute
  * \param[in] data length
  * \param[in] data type
  * \param[out] attribute that has been created, which must be released by OrtApi::ReleaseOpAttr
  * 
  * \since Version 1.12.
  */
  ORT_API2_STATUS(CreateOpAttr,
                  _In_ const char* name,
                  _In_ const void* data,
                  _In_ int len,
                  _In_ OrtOpAttrType type,
                  _Outptr_ OrtOpAttr** op_attr);

  /* \brief: Release op attribute
  *
  * \param[in] attribute created by OrtApi::CreateOpAttr
  * 
  * \since Version 1.12.
  */
  ORT_CLASS_RELEASE(OpAttr);

  /** \brief: Create onnxruntime native operator
  * 
  * \param[in] kernel info 
  * \param[in] operator name
  * \param[in] operator domain
  * \param[in] operator opset
  * \param[in] name of the type contraints, such as "T" or "T1"
  * \param[in] type of each contraints
  * \param[in] number of contraints
  * \param[in] attributes used to initialize the operator
  * \param[in] number of the attributes
  * \param[out] operator that has been created
  * 
  * \since Version 1.12.
  */
  ORT_API2_STATUS(CreateOp,
                  _In_ const OrtKernelInfo* info,
                  _In_ const char* op_name,
                  _In_ const char* domain,
                  _In_ int version,
                  _In_opt_ const char** type_constraint_names,
                  _In_opt_ const ONNXTensorElementDataType* type_constraint_values,
                  _In_opt_ int type_constraint_count,
                  _In_opt_ const OrtOpAttr* const* attr_values,
                  _In_opt_ int attr_count,
                  _Outptr_ OrtOp** ort_op);

  /** \brief: Invoke the operator created by OrtApi::CreateOp
  * The inputs must follow the order as specified in onnx specification
  * 
  * \param[in] kernel context
  * \param[in] operator that has been created
  * \param[in] inputs
  * \param[in] number of inputs
  * \param[in] outputs
  * \param[in] number of outputs
  * 
  * \since Version 1.12.
  */
  ORT_API2_STATUS(InvokeOp,
                  _In_ const OrtKernelContext* context,
                  _In_ const OrtOp* ort_op,
                  _In_ const OrtValue* const* input_values,
                  _In_ int input_count,
                  _Inout_ OrtValue* const* output_values,
                  _In_ int output_count);

  /* \brief: Release an onnxruntime operator
  *
  * \param[in] operator created by OrtApi::CreateOp
  * 
  * \since Version 1.12.
  */
  ORT_CLASS_RELEASE(Op);
>>>>>>> 28889233
};

/*
 * Steps to use a custom op:
 *   1 Create an OrtCustomOpDomain with the domain name used by the custom ops
 *   2 Create an OrtCustomOp structure for each op and add them to the domain
 *   3 Call OrtAddCustomOpDomain to add the custom domain of ops to the session options
*/
#define OrtCustomOpApi OrtApi

// Specifies some characteristics of inputs/outputs of custom ops:
// Specify if the inputs/outputs are one of:
// 1) Non-optional (input/output must be present in the node)
// 2) Optional (input/output may be absent in the node)
typedef enum OrtCustomOpInputOutputCharacteristic {
  // TODO: Support 'Variadic' inputs/outputs
  INPUT_OUTPUT_REQUIRED = 0,
  INPUT_OUTPUT_OPTIONAL,
} OrtCustomOpInputOutputCharacteristic;

/*
 * The OrtCustomOp structure defines a custom op's schema and its kernel callbacks. The callbacks are filled in by
 * the implementor of the custom op.
*/
struct OrtCustomOp {
  uint32_t version;  // Must be initialized to ORT_API_VERSION

  // This callback creates the kernel, which is a user defined parameter that is passed to the Kernel* callbacks below.
  void*(ORT_API_CALL* CreateKernel)(_In_ const struct OrtCustomOp* op, _In_ const OrtApi* api,
                                    _In_ const OrtKernelInfo* info);

  // Returns the name of the op
  const char*(ORT_API_CALL* GetName)(_In_ const struct OrtCustomOp* op);

  // Returns the type of the execution provider, return nullptr to use CPU execution provider
  const char*(ORT_API_CALL* GetExecutionProviderType)(_In_ const struct OrtCustomOp* op);

  // Returns the count and types of the input & output tensors
  ONNXTensorElementDataType(ORT_API_CALL* GetInputType)(_In_ const struct OrtCustomOp* op, _In_ size_t index);
  size_t(ORT_API_CALL* GetInputTypeCount)(_In_ const struct OrtCustomOp* op);
  ONNXTensorElementDataType(ORT_API_CALL* GetOutputType)(_In_ const struct OrtCustomOp* op, _In_ size_t index);
  size_t(ORT_API_CALL* GetOutputTypeCount)(_In_ const struct OrtCustomOp* op);

  // Op kernel callbacks
  void(ORT_API_CALL* KernelCompute)(_In_ void* op_kernel, _In_ OrtKernelContext* context);
  void(ORT_API_CALL* KernelDestroy)(_In_ void* op_kernel);

  // Returns the characteristics of the input & output tensors
  OrtCustomOpInputOutputCharacteristic(ORT_API_CALL* GetInputCharacteristic)(_In_ const struct OrtCustomOp* op, _In_ size_t index);
  OrtCustomOpInputOutputCharacteristic(ORT_API_CALL* GetOutputCharacteristic)(_In_ const struct OrtCustomOp* op, _In_ size_t index);
};

/*
 * This is the old way to add the CUDA provider to the session, please use SessionOptionsAppendExecutionProvider_CUDA above to access the latest functionality
 * This function always exists, but will only succeed if Onnxruntime was built with CUDA support and the CUDA provider shared library exists
 *
 * \param device_id CUDA device id, starts from zero.
*/
ORT_API_STATUS(OrtSessionOptionsAppendExecutionProvider_CUDA, _In_ OrtSessionOptions* options, int device_id);

/*
 * This is the old way to add the MIGraphX provider to the session, please use
 * SessionOptionsAppendExecutionProvider_MIGraphX above to access the latest functionality
 * This function always exists, but will only succeed if Onnxruntime was built with
 * HIP support and the MIGraphX provider shared library exists
 *
 * \param device_id HIP device id, starts from zero.
*/
ORT_API_STATUS(OrtSessionOptionsAppendExecutionProvider_MIGraphX, _In_ OrtSessionOptions* options, int device_id);

#ifdef __cplusplus
}
#endif

//! @}<|MERGE_RESOLUTION|>--- conflicted
+++ resolved
@@ -3342,19 +3342,14 @@
                   _In_reads_(input_len) const char* const* initializer_names,
                   _In_reads_(input_len) const OrtValue* const* initializers, size_t initializers_num);
 
-<<<<<<< HEAD
-  ORT_API2_STATUS(KernelInfoGetAttributeArray_void, _In_ const OrtKernelInfo* info,
-                  _In_ OrtAllocator* ort_allocator, _In_ const char* name, _Out_ void** buffer,
-                  _Out_ size_t* size);
-=======
   /** \brief: Create attribute of onnxruntime operator
-  * 
+  *
   * \param[in] name of the attribute
   * \param[in] data of the attribute
   * \param[in] data length
   * \param[in] data type
   * \param[out] attribute that has been created, which must be released by OrtApi::ReleaseOpAttr
-  * 
+  *
   * \since Version 1.12.
   */
   ORT_API2_STATUS(CreateOpAttr,
@@ -3367,14 +3362,14 @@
   /* \brief: Release op attribute
   *
   * \param[in] attribute created by OrtApi::CreateOpAttr
-  * 
+  *
   * \since Version 1.12.
   */
   ORT_CLASS_RELEASE(OpAttr);
 
   /** \brief: Create onnxruntime native operator
-  * 
-  * \param[in] kernel info 
+  *
+  * \param[in] kernel info
   * \param[in] operator name
   * \param[in] operator domain
   * \param[in] operator opset
@@ -3384,7 +3379,7 @@
   * \param[in] attributes used to initialize the operator
   * \param[in] number of the attributes
   * \param[out] operator that has been created
-  * 
+  *
   * \since Version 1.12.
   */
   ORT_API2_STATUS(CreateOp,
@@ -3401,14 +3396,14 @@
 
   /** \brief: Invoke the operator created by OrtApi::CreateOp
   * The inputs must follow the order as specified in onnx specification
-  * 
+  *
   * \param[in] kernel context
   * \param[in] operator that has been created
   * \param[in] inputs
   * \param[in] number of inputs
   * \param[in] outputs
   * \param[in] number of outputs
-  * 
+  *
   * \since Version 1.12.
   */
   ORT_API2_STATUS(InvokeOp,
@@ -3419,14 +3414,17 @@
                   _Inout_ OrtValue* const* output_values,
                   _In_ int output_count);
 
+  ORT_API2_STATUS(KernelInfoGetAttributeArray_void, _In_ const OrtKernelInfo* info,
+                 _In_ OrtAllocator* ort_allocator, _In_ const char* name, _Out_ void** buffer,
+                 _Out_ size_t* size);
+
   /* \brief: Release an onnxruntime operator
   *
   * \param[in] operator created by OrtApi::CreateOp
-  * 
+  *
   * \since Version 1.12.
   */
   ORT_CLASS_RELEASE(Op);
->>>>>>> 28889233
 };
 
 /*
