parameters:
- name: build_py_parameters
  displayName: >
    Extra parameters to pass to build.py. Don't put newlines in here.
  type: string
  default: ''

- name: enable_linux_cpu
  displayName: 'Whether Linux CPU package is built.'
  type: boolean
  default: false

- name: enable_linux_gpu
  displayName: 'Whether Linux GPU package is built.'
  type: boolean
  default: false

- name: enable_linux_gpu_training_cu102
  displayName: 'Whether Linux GPU Cuda 10.2 package is built.'
  type: boolean
  default: false

- name: enable_linux_gpu_training_cu111
  displayName: 'Whether Linux GPU Cuda 11.1 package is built.'
  type: boolean
  default: false

- name: enable_linux_rocm_training
  displayName: 'Whether Linux ROCM package is built.'
  type: boolean
  default: false

- name: enable_windows_cpu
  displayName: 'Whether Windows CPU package is built.'
  type: boolean
  default: true

- name: enable_windows_gpu
  displayName: 'Whether Windows GPU package is built.'
  type: boolean
  default: false

- name: enable_mac_cpu
  displayName: 'Whether Mac CPU package is built.'
  type: boolean
  default: false

- name: enable_linux_arm
  displayName: 'Whether Linux ARM package is built.'
  type: boolean
  default: false

stages:
- stage: Python_Packaging

  jobs:
  - ${{ if eq(parameters.enable_linux_cpu, true) }}:
    - job: Linux_py_Wheels
      timeoutInMinutes: 90
      workspace:
        clean: all
      pool: Linux-CPU
      strategy:
        matrix:
          Python37:
            PythonVersion: '3.7'
          Python38:
            PythonVersion: '3.8'
      steps:
      - checkout: self
        clean: true
        submodules: recursive

      - template: set-python-manylinux-variables-step.yml

      - template: get-docker-image-steps.yml
        parameters:
          Dockerfile: tools/ci_build/github/linux/docker/Dockerfile.manylinux2014_cpu
          Context: tools/ci_build/github/linux/docker
          DockerBuildArgs: "--build-arg BUILD_UID=$( id -u )"
          Repository: onnxruntimecpubuild

      - task: CmdLine@2
        displayName: 'Build Python Wheel'
        inputs:
          script: |
            mkdir -p $HOME/.onnx
            docker run --rm \
              --volume /data/onnx:/data/onnx:ro \
              --volume $(Build.SourcesDirectory):/onnxruntime_src \
              --volume $(Build.BinariesDirectory):/build \
              --volume /data/models:/build/models:ro \
              --volume $HOME/.onnx:/home/onnxruntimedev/.onnx \
              -e NIGHTLY_BUILD \
              -e BUILD_BUILDNUMBER \
              onnxruntimecpubuild \
                $(PythonManylinuxDir)/bin/python3 /onnxruntime_src/tools/ci_build/build.py \
                  --build_dir /build --cmake_generator Ninja \
                  --config Release \
                  --skip_submodule_sync \
                  --parallel \
                  --enable_lto \
                  --build_wheel \
                  --enable_onnx_tests \
                  ${{ parameters.build_py_parameters }}
          workingDirectory: $(Build.SourcesDirectory)

      - task: CopyFiles@2
        displayName: 'Copy Python Wheel to: $(Build.ArtifactStagingDirectory)'
        inputs:
          SourceFolder: '$(Build.BinariesDirectory)'
          Contents: 'Release/dist/*.whl'
          TargetFolder: '$(Build.ArtifactStagingDirectory)'

      - task: CmdLine@2
        displayName: 'Build Python Documentation'
        condition: and(succeeded(), ne(variables['PythonVersion'], '3.9'))  # tensorflow not available on python 3.9
        inputs:
          script: |
            mkdir -p $HOME/.onnx
            docker run --rm \
              --volume /data/onnx:/data/onnx:ro \
              --volume $(Build.SourcesDirectory):/onnxruntime_src \
              --volume $(Build.BinariesDirectory):/build \
              --volume /data/models:/build/models:ro \
              --volume $HOME/.onnx:/home/onnxruntimedev/.onnx \
              -e NIGHTLY_BUILD \
              -e BUILD_BUILDNUMBER \
              onnxruntimecpubuild \
                bash -c " $(PythonManylinuxDir)/bin/python3 -m pip install /build/Release/dist/*.whl && /onnxruntime_src/tools/doc/builddoc.sh $(PythonManylinuxDir)/bin/ /onnxruntime_src /build Release " ;
          workingDirectory: $(Build.SourcesDirectory)

      - task: CopyFiles@2
        displayName: 'Copy Python Documentation to: $(Build.ArtifactStagingDirectory)'
        condition: and(succeeded(), ne(variables['PythonVersion'], '3.9'))  # tensorflow not available on python 3.9
        inputs:
          SourceFolder: '$(Build.BinariesDirectory)/docs/inference/html'
          Contents: '**'
          TargetFolder: '$(Build.ArtifactStagingDirectory)/inference_html_doc'

      - task: PublishBuildArtifacts@1
        displayName: 'Publish Artifact: ONNXRuntime python wheel and documentation'
        inputs:
          ArtifactName: onnxruntime

      - template: component-governance-component-detection-steps.yml
        parameters:
          condition: 'succeeded'

      - template: clean-agent-build-directory-step.yml


  - ${{ if eq(parameters.enable_linux_gpu, true) }}:
    - job: Linux_py_GPU_Wheels
      timeoutInMinutes: 120
      workspace:
        clean: all
      pool: Onnxruntime-Linux-GPU
      strategy:
        matrix:
          Python36:
            PythonVersion: '3.6'
          Python37:
            PythonVersion: '3.7'
          Python38:
            PythonVersion: '3.8'
          Python39:
            PythonVersion: '3.9'
      steps:
      - checkout: self
        clean: true
        submodules: recursive

      - template: set-python-manylinux-variables-step.yml

      - template: get-docker-image-steps.yml
        parameters:
          Dockerfile: tools/ci_build/github/linux/docker/Dockerfile.manylinux2014_cuda11
          Context: tools/ci_build/github/linux/docker
          DockerBuildArgs: "--network=host --build-arg POLICY=manylinux2014 --build-arg PLATFORM=x86_64 --build-arg BASEIMAGE=nvcr.io/nvidia/cuda:11.1-cudnn8-devel-centos7 --build-arg DEVTOOLSET_ROOTPATH=/opt/rh/devtoolset-9/root --build-arg PREPEND_PATH=/opt/rh/devtoolset-9/root/usr/bin: --build-arg LD_LIBRARY_PATH_ARG=/opt/rh/devtoolset-9/root/usr/lib64:/opt/rh/devtoolset-9/root/usr/lib:/opt/rh/devtoolset-9/root/usr/lib64/dyninst:/opt/rh/devtoolset-9/root/usr/lib/dyninst:/usr/local/lib64 --build-arg BUILD_UID=$( id -u )"
          Repository: onnxruntimecuda11build

      - task: CmdLine@2
        inputs:
          script: |
            mkdir -p $HOME/.onnx
            docker run --gpus all -e CC=/opt/rh/devtoolset-9/root/usr/bin/cc -e CXX=/opt/rh/devtoolset-9/root/usr/bin/c++ -e CFLAGS="-Wp,-D_FORTIFY_SOURCE=2 -Wp,-D_GLIBCXX_ASSERTIONS -fstack-protector-strong -fstack-clash-protection -fcf-protection -O3 -Wl,--strip-all" -e CXXFLAGS="-Wp,-D_FORTIFY_SOURCE=2 -Wp,-D_GLIBCXX_ASSERTIONS -fstack-protector-strong -fstack-clash-protection -fcf-protection -O3 -Wl,--strip-all" --rm \
              --volume /data/onnx:/data/onnx:ro \
              --volume $(Build.SourcesDirectory):/onnxruntime_src \
              --volume $(Build.BinariesDirectory):/build \
              --volume /data/models:/build/models:ro \
              --volume $HOME/.onnx:/home/onnxruntimedev/.onnx \
              -e NIGHTLY_BUILD \
              -e BUILD_BUILDNUMBER \
              onnxruntimecuda11build \
                $(PythonManylinuxDir)/bin/python3 /onnxruntime_src/tools/ci_build/build.py \
                  --build_dir /build --cmake_generator Ninja \
                  --config Release \
                  --skip_submodule_sync \
                  --parallel \
                  --build_wheel \
                  --enable_onnx_tests --use_cuda --cuda_version=11.1 --cuda_home=/usr/local/cuda-11.1 --cudnn_home=/usr/local/cuda-11.1 \
                  ${{ parameters.build_py_parameters }} \
                  --cmake_extra_defines CMAKE_CUDA_HOST_COMPILER=/opt/rh/devtoolset-9/root/usr/bin/cc 'CMAKE_CUDA_ARCHITECTURES=37;50;52;60;61;70;75;80'
          workingDirectory: $(Build.SourcesDirectory)

      - task: CopyFiles@2
        displayName: 'Copy Python Wheel to: $(Build.ArtifactStagingDirectory)'
        inputs:
          SourceFolder: '$(Build.BinariesDirectory)'
          Contents: 'Release/dist/*.whl'
          TargetFolder: '$(Build.ArtifactStagingDirectory)'

      - task: PublishBuildArtifacts@1
        displayName: 'Publish Artifact: ONNXRuntime python wheel'
        inputs:
          ArtifactName: onnxruntime_gpu

      - template: component-governance-component-detection-steps.yml
        parameters:
          condition: 'succeeded'

      - template: clean-agent-build-directory-step.yml

  - ${{ if eq(parameters.enable_linux_rocm_training, true) }}:
    - job: Linux_py_ROCM_Wheels
      timeoutInMinutes: 180
      workspace:
        clean: all
      pool: AMD-GPU
      # pool: Onnxruntime-Linux-GPU
      strategy:
        matrix:
          Python36:
            PythonVersion: '3.6'
          Python37:
            PythonVersion: '3.7'
          Python38:
            PythonVersion: '3.8'
          # dependency PyTorch does not support Python 3.9 yet
          # Python39:
          #   PythonVersion: '3.9'
      steps:

      - checkout: self
        clean: true
        submodules: recursive

      - template: set-python-manylinux-variables-step.yml

      - template: get-docker-image-steps.yml
        parameters:
          Dockerfile: tools/ci_build/github/linux/docker/Dockerfile.manylinux2014_rocm
          Context: tools/ci_build/github/linux/docker
          DockerBuildArgs: >-
            --build-arg PYTHON_VERSION=$(PythonVersion)
            --build-arg INSTALL_DEPS_EXTRA_ARGS=-tmur
            --build-arg BUILD_UID=$(id -u)
            --network=host --build-arg POLICY=manylinux2014 --build-arg PLATFORM=x86_64
            --build-arg DEVTOOLSET_ROOTPATH=/opt/rh/devtoolset-9/root 
            --build-arg PREPEND_PATH=/opt/rh/devtoolset-9/root/usr/bin: 
            --build-arg LD_LIBRARY_PATH_ARG=/opt/rh/devtoolset-9/root/usr/lib64:/opt/rh/devtoolset-9/root/usr/lib:/opt/rh/devtoolset-9/root/usr/lib64/dyninst:/opt/rh/devtoolset-9/root/usr/lib/dyninst:/usr/local/lib64
          Repository: onnxruntimetrainingrocmbuild

      - task: CmdLine@2
        inputs:
          script: |
            docker run --rm \
              --privileged \
              --ipc=host \
              --network=host \
              --cap-add=SYS_PTRACE \
              --security-opt seccomp=unconfined \
              -e CC=/opt/rh/devtoolset-9/root/usr/bin/cc -e CXX=/opt/rh/devtoolset-9/root/usr/bin/c++ -e CFLAGS="-Wp,-D_FORTIFY_SOURCE=2 -Wp,-D_GLIBCXX_ASSERTIONS -fstack-protector-strong -fstack-clash-protection -fcf-protection -O3 -Wl,--strip-all" -e CXXFLAGS="-Wp,-D_FORTIFY_SOURCE=2 -Wp,-D_GLIBCXX_ASSERTIONS -fstack-protector-strong -fstack-clash-protection -fcf-protection -O3 -Wl,--strip-all" \
              --volume $(Build.SourcesDirectory):/onnxruntime_src \
              --volume $(Build.BinariesDirectory):/build \
              --workdir /onnxruntime_src \
              --entrypoint $(PythonManylinuxDir)/bin/python3 \
              -e NVIDIA_VISIBLE_DEVICES=all \
              -e NIGHTLY_BUILD \
              -e BUILD_BUILDNUMBER \
              --user onnxruntimedev \
              onnxruntimetrainingrocmbuild \
                /onnxruntime_src/tools/ci_build/build.py \
                  --config Release \
                  --use_rocm \
                    --rocm_version=4.2 \
                    --rocm_home=/opt/rocm \
                    --nccl_home=/opt/rocm \
                  --update \
                  --parallel \
                  --build_dir /build \
                  --build \
                  --build_wheel \
                  --skip_tests \
                  ${{ parameters.build_py_parameters }}
          workingDirectory: $(Build.SourcesDirectory)
        displayName: 'Build onnxruntime (in container)'

      - script: |-
          python3 orttraining/tools/ci_test/download_azure_blob_archive.py \
            --azure_blob_url https://onnxruntimetestdata.blob.core.windows.net/training/onnxruntime_training_data.zip?snapshot=2020-06-15T23:17:35.8314853Z \
            --target_dir $(Build.SourcesDirectory)/training_e2e_test_data \
            --archive_sha256_digest B01C169B6550D1A0A6F1B4E2F34AE2A8714B52DBB70AC04DA85D371F691BDFF9
        displayName: 'Download onnxruntime_training_data.zip data'

      - script: |-
          echo "Tests will run using HIP_VISIBLES_DEVICES=$HIP_VISIBLE_DEVICES"
          video_gid=$(getent group | awk '/video/ {split($0,a,":"); print(a[3])}')
          echo "Found video_gid=$video_gid; attempting to set as pipeline variable"
          echo "##vso[task.setvariable variable=video]$video_gid"
          render_gid=$(getent group | awk '/render/ {split($0,a,":"); print(a[3])}')
          echo "Found render_gid=$render_gid; attempting to set as pipeline variable"
          echo "##vso[task.setvariable variable=render]$render_gid"
        displayName: 'Find video and render gid to be mapped into container'
 
      - script: |-
          echo "video=$video"
          echo "render=$render"
          docker run --rm \
            --device=/dev/kfd \
            --device=/dev/dri \
            --group-add $(video) \
            --group-add $(render) \
            --privileged \
            --ipc=host \
            --network=host \
            --cap-add=SYS_PTRACE \
            --security-opt seccomp=unconfined \
            --volume $(Build.SourcesDirectory):/onnxruntime_src \
            --volume $(Build.BinariesDirectory):/build \
            --workdir /build/Release \
            --entrypoint /bin/bash \
            -e HIP_VISIBLE_DEVICES \
            -e NIGHTLY_BUILD \
            -e BUILD_BUILDNUMBER \
            --user onnxruntimedev \
            onnxruntimetrainingrocmbuild \
               /onnxruntime_src/tools/ci_build/github/pai/pai_test_launcher.sh
        displayName: 'Run onnxruntime unit tests (in container)'
      
      - script: |-
          docker run --rm \
            --device=/dev/kfd \
            --device=/dev/dri \
            --group-add $(video) \
            --group-add $(render) \
            --privileged \
            --ipc=host \
            --network=host \
            --cap-add=SYS_PTRACE \
            --security-opt seccomp=unconfined \
            --volume $(Build.SourcesDirectory):/onnxruntime_src \
            --volume $(Build.BinariesDirectory):/build \
            --workdir /onnxruntime_src \
            --entrypoint $(PythonManylinuxDir)/bin/python3 \
            -e HIP_VISIBLE_DEVICES \
            -e NIGHTLY_BUILD \
            -e BUILD_BUILDNUMBER \
            --user onnxruntimedev \
            onnxruntimetrainingrocmbuild \
              orttraining/tools/ci_test/run_batch_size_test.py \
                --binary_dir /build/Release \
                --model_root training_e2e_test_data/models \
                --gpu_sku MI100_32G
        displayName: 'Run C++ BERT-L batch size test (in container)'
        condition: succeededOrFailed() # ensure all tests are run
      
      - script: |-
          docker run --rm \
            --device=/dev/kfd \
            --device=/dev/dri \
            --group-add $(video) \
            --group-add $(render) \
            --privileged \
            --ipc=host \
            --network=host \
            --cap-add=SYS_PTRACE \
            --security-opt seccomp=unconfined \
            --volume $(Build.SourcesDirectory):/onnxruntime_src \
            --volume $(Build.BinariesDirectory):/build \
            --workdir /onnxruntime_src \
            --entrypoint $(PythonManylinuxDir)/bin/python3 \
            -e HIP_VISIBLE_DEVICES \
            -e NIGHTLY_BUILD \
            -e BUILD_BUILDNUMBER \
            --user onnxruntimedev \
            onnxruntimetrainingrocmbuild \
              orttraining/tools/ci_test/run_bert_perf_test.py \
                --binary_dir /build/Release \
                --model_root training_e2e_test_data/models \
                --training_data_root training_e2e_test_data/data \
                --gpu_sku MI100_32G
        displayName: 'Run C++ BERT-L performance test (in container)'
        condition: succeededOrFailed() # ensure all tests are run
      
      - script: |-
          docker run --rm \
            --device=/dev/kfd \
            --device=/dev/dri \
            --group-add $(video) \
            --group-add $(render) \
            --privileged \
            --ipc=host \
            --network=host \
            --cap-add=SYS_PTRACE \
            --security-opt seccomp=unconfined \
            --volume $(Build.SourcesDirectory):/onnxruntime_src \
            --volume $(Build.BinariesDirectory):/build \
            --workdir /onnxruntime_src \
            --entrypoint $(PythonManylinuxDir)/bin/python3 \
            -e HIP_VISIBLE_DEVICES \
            -e NIGHTLY_BUILD \
            -e BUILD_BUILDNUMBER \
            --user onnxruntimedev \
            onnxruntimetrainingrocmbuild \
              orttraining/tools/ci_test/run_convergence_test.py \
                --binary_dir /build/Release \
                --model_root training_e2e_test_data/models \
                --training_data_root training_e2e_test_data/data \
                --gpu_sku MI100_32G
        displayName: 'Run C++ BERT-L convergence test (in container)'
        condition: succeededOrFailed() # ensure all tests are run
      
      - task: CopyFiles@2
        displayName: 'Copy Python Wheel to: $(Build.ArtifactStagingDirectory)'
        inputs:
          SourceFolder: '$(Build.BinariesDirectory)'
          Contents: 'Release/dist/*.whl'
          TargetFolder: '$(Build.ArtifactStagingDirectory)'

      - task: CmdLine@2
        displayName: 'Build Python Documentation'
        condition: and(succeeded(), ne(variables['PythonVersion'], '3.9'))  # tensorflow not available on python 3.9
        inputs:
          script: |
            mkdir -p $HOME/.onnx
            docker run --rm \
              --device=/dev/kfd \
              --device=/dev/dri \
              --group-add $(video) \
              --group-add $(render) \
              --privileged \
              --ipc=host \
              --network=host \
              --cap-add=SYS_PTRACE \
              --security-opt seccomp=unconfined \
              --volume $(Build.SourcesDirectory):/onnxruntime_src \
              --volume $(Build.BinariesDirectory):/build \
              --entrypoint /bin/bash \
              -e HIP_VISIBLE_DEVICES \
              -e NIGHTLY_BUILD \
              -e BUILD_BUILDNUMBER \
              -e PythonManylinuxDir=$(PythonManylinuxdir) \
              onnxruntimetrainingrocmbuild \
                /onnxruntime_src/tools/ci_build/github/pai/wrap_rocm_python_doc_publisher.sh
          workingDirectory: $(Build.SourcesDirectory)

      - task: CopyFiles@2
        displayName: 'Copy Python Documentation to: $(Build.ArtifactStagingDirectory)'
        condition: and(succeeded(), ne(variables['PythonVersion'], '3.9'))  # tensorflow not available on python 3.9
        inputs:
          SourceFolder: '$(Build.BinariesDirectory)/docs/training/html'
          Contents: '**'
          TargetFolder: '$(Build.ArtifactStagingDirectory)/training_html_doc'

      - task: PublishBuildArtifacts@1
        displayName: 'Upload Rocm wheel as build artifact'
        inputs:
          ArtifactName: onnxruntime_rocm

      - script: |
          python3 -m pip install azure-storage-blob==2.1.0
          files=($(Build.ArtifactStagingDirectory)/Release/dist/*.whl) && \
          echo ${files[0]} && \
          python3 tools/ci_build/upload_python_package_to_azure_storage.py \
              --python_wheel_path ${files[0]} \
              --account_name onnxruntimepackages \
              --account_key $(orttrainingpackagestorageaccountkey) \
              --container_name '$web'
        condition: and(succeeded(), eq(variables['DRY_RUN'], '0'))
        displayName: 'Upload Rocm wheel to release repository'

      - template: component-governance-component-detection-steps.yml
        parameters:
          condition: 'succeeded'

      - template: clean-agent-build-directory-step.yml


  - ${{ if eq(parameters.enable_linux_gpu_training_cu102, true) }}:
    - job: Linux_py_Cuda102_Wheels
      timeoutInMinutes: 180
      workspace:
        clean: all
      pool: Onnxruntime-Linux-GPU-NV6
      strategy:
        matrix:
          Python36 Cuda10.2:
            PythonVersion: '3.6'
            CudaVersion: '10.2'
            DockerFile: 'Dockerfile.manylinux2014_training_cuda10_2'
            GccVersion: 8
          Python37 Cuda10.2:
            PythonVersion: '3.7'
            CudaVersion: '10.2'
            DockerFile: 'Dockerfile.manylinux2014_training_cuda10_2'
            GccVersion: 8
          Python38 Cuda10.2:
            PythonVersion: '3.8'
            CudaVersion: '10.2'
            DockerFile: 'Dockerfile.manylinux2014_training_cuda10_2'
            GccVersion: 8
          Python39 Cuda10.2:
            PythonVersion: '3.9'
            CudaVersion: '10.2'
            DockerFile: 'Dockerfile.manylinux2014_training_cuda10_2'
            GccVersion: 8
      steps:

      - checkout: self
        clean: true
        submodules: recursive

      - template: set-python-manylinux-variables-step.yml

      - template: get-docker-image-steps.yml
        parameters:
          Dockerfile: tools/ci_build/github/linux/docker/$(DockerFile)
          Context: tools/ci_build/github/linux/docker
          DockerBuildArgs: >-
            --build-arg PYTHON_VERSION=$(PythonVersion)
            --build-arg CUDA_VERSION=$(CudaVersion)
            --build-arg INSTALL_DEPS_EXTRA_ARGS=-tu
            --build-arg BUILD_UID=$(id -u)
            --network=host --build-arg POLICY=manylinux2014 --build-arg PLATFORM=x86_64
            --build-arg DEVTOOLSET_ROOTPATH=/opt/rh/devtoolset-$(GccVersion)/root 
            --build-arg PREPEND_PATH=/opt/rh/devtoolset-$(GccVersion)/root/usr/bin: 
            --build-arg LD_LIBRARY_PATH_ARG=/opt/rh/devtoolset-$(GccVersion)/root/usr/lib64:/opt/rh/devtoolset-$(GccVersion)/root/usr/lib:/opt/rh/devtoolset-$(GccVersion)/root/usr/lib64/dyninst:/opt/rh/devtoolset-$(GccVersion)/root/usr/lib/dyninst:/usr/local/lib64
          Repository: onnxruntimetraininggpubuild

      - bash: tools/ci_build/github/linux/docker/scripts/training/azure_scale_set_vm_mount_test_data.sh -p $(orttrainingtestdata-storage-key) -s "//orttrainingtestdata.file.core.windows.net/mnist" -d "/mnist"
        displayName: 'Mount MNIST'
        condition: succeededOrFailed()

      - bash: tools/ci_build/github/linux/docker/scripts/training/azure_scale_set_vm_mount_test_data.sh -p $(orttrainingtestdata-storage-key) -s "//orttrainingtestdata.file.core.windows.net/bert-data" -d "/bert_data"
        displayName: 'Mount bert-data'
        condition: succeededOrFailed()

      - bash: tools/ci_build/github/linux/docker/scripts/training/azure_scale_set_vm_mount_test_data.sh -p $(orttrainingtestdata-storage-key) -s "//orttrainingtestdata.file.core.windows.net/hf-models-cache" -d "/hf_models_cache"
        displayName: 'Mount hf-models-cache'
        condition: succeededOrFailed()

      - task: CmdLine@2
        displayName: 'build onnxruntime'
        inputs:
          script: |
            mkdir -p $HOME/.onnx
            docker run --rm --gpus all -e CC=/opt/rh/devtoolset-$(GccVersion)/root/usr/bin/cc -e CXX=/opt/rh/devtoolset-$(GccVersion)/root/usr/bin/c++ -e CFLAGS="-Wp,-D_FORTIFY_SOURCE=2 -Wp,-D_GLIBCXX_ASSERTIONS -fstack-protector-strong -fstack-clash-protection -fcf-protection -O3 -Wl,--strip-all" -e CXXFLAGS="-Wp,-D_FORTIFY_SOURCE=2 -Wp,-D_GLIBCXX_ASSERTIONS -fstack-protector-strong -fstack-clash-protection -fcf-protection -O3 -Wl,--strip-all" \
              --volume /data/onnx:/data/onnx:ro \
              --volume $(Build.SourcesDirectory):/onnxruntime_src \
              --volume $(Build.BinariesDirectory):/build \
              --volume /data/models:/build/models:ro \
              --volume $HOME/.onnx:/home/onnxruntimedev/.onnx \
              -e NVIDIA_VISIBLE_DEVICES=all \
              -e NIGHTLY_BUILD \
              -e DEFAULT_TRAINING_PACKAGE_DEVICE \
              -e BUILD_BUILDNUMBER \
              onnxruntimetraininggpubuild \
                $(PythonManylinuxDir)/bin/python3 /onnxruntime_src/tools/ci_build/build.py \
                  --build_dir /build \
                  --config Release \
                  --skip_submodule_sync \
                  --parallel \
                  --build_wheel \
                  --enable_onnx_tests \
                  ${{ parameters.build_py_parameters }} \
                  --cmake_extra_defines CMAKE_CUDA_HOST_COMPILER=/opt/rh/devtoolset-$(GccVersion)/root/usr/bin/cc 'CMAKE_CUDA_ARCHITECTURES=35;37;50;52;60;61;70' \
                  --use_cuda --cuda_version=$(CudaVersion) --cuda_home=/usr/local/cuda-$(CudaVersion) --cudnn_home=/usr/local/cuda-$(CudaVersion) ;
          workingDirectory: $(Build.SourcesDirectory)

      - task: CmdLine@2
        displayName: 'test ortmodule'
        inputs:
          script: |
            rm -rf $(Build.BinariesDirectory)/Release/onnxruntime/ && \
            files=($(Build.BinariesDirectory)/Release/dist/*.whl) && \
            echo ${files[0]} && \
            whlfilename=$(basename ${files[0]}) && \
            echo $whlfilename && \
            docker run --rm \
              --gpus all \
              -e NVIDIA_VISIBLE_DEVICES=all \
              --volume $(Build.BinariesDirectory):/build \
              --volume /mnist:/mnist \
              --volume /bert_data:/bert_data \
              --volume /hf_models_cache:/hf_models_cache \
              onnxruntimetraininggpubuild \
                bash -c " $(PythonManylinuxDir)/bin/python3 -m pip install /build/Release/dist/$whlfilename ; $(PythonManylinuxDir)/bin/python3 /build/Release/launch_test.py --cmd_line_with_args 'python orttraining_ortmodule_tests.py --mnist /mnist --bert_data /bert_data/hf_data/glue_data/CoLA/original/raw --transformers_cache /hf_models_cache/huggingface/transformers' --cwd /build/Release " ;
          workingDirectory: $(Build.SourcesDirectory)

      - task: CopyFiles@2
        displayName: 'Copy Python Wheel to: $(Build.ArtifactStagingDirectory)'
        inputs:
          SourceFolder: '$(Build.BinariesDirectory)'
          Contents: 'Release/dist/*.whl'
          TargetFolder: '$(Build.ArtifactStagingDirectory)'

      - task: CmdLine@2
        displayName: 'Build Python Documentation'
        condition: and(succeeded(), ne(variables['PythonVersion'], '3.9'))  # tensorflow not available on python 3.9
        inputs:
          script: |
            mkdir -p $HOME/.onnx
            docker run --rm \
              --gpus all \
              -e NVIDIA_VISIBLE_DEVICES=all \
              --volume /data/onnx:/data/onnx:ro \
              --volume $(Build.SourcesDirectory):/onnxruntime_src \
              --volume $(Build.BinariesDirectory):/build \
              --volume /data/models:/build/models:ro \
              --volume $HOME/.onnx:/home/onnxruntimedev/.onnx \
              -e NIGHTLY_BUILD \
              -e BUILD_BUILDNUMBER \
              onnxruntimetraininggpubuild \
                bash -c " $(PythonManylinuxDir)/bin/python3 -m pip install /build/Release/dist/*.whl && /onnxruntime_src/tools/doc/builddoc.sh $(PythonManylinuxDir)/bin/ /onnxruntime_src /build Release " ;
          workingDirectory: $(Build.SourcesDirectory)

      - task: CopyFiles@2
        displayName: 'Copy Python Documentation to: $(Build.ArtifactStagingDirectory)'
        condition: and(succeeded(), ne(variables['PythonVersion'], '3.9'))  # tensorflow not available on python 3.9
        inputs:
          SourceFolder: '$(Build.BinariesDirectory)/docs/training/html'
          Contents: '**'
          TargetFolder: '$(Build.ArtifactStagingDirectory)/training_html_doc'

      - task: PublishBuildArtifacts@1
        displayName: 'Publish Artifact: ONNXRuntime python wheel and documentation'
        inputs:
          ArtifactName: onnxruntime_gpu

      # - script: |
      #     sudo apt-get update
      #     sudo apt-get install python3-pip python-dev
      #   displayName: 'sudo apt-get install python3-pip python-dev'

      # - script: |
      #     python3 -m pip install azure-storage-blob==2.1.0
      #   displayName: 'python3 -m pip install azure-storage-blob==2.1.0'
      #   timeoutInMinutes: 20

      - task: AzureCLI@2
        inputs:
          azureSubscription: 'AIInfraBuildOnnxRuntimeOSS'
          scriptType: 'bash'
          scriptLocation: 'inlineScript'
          inlineScript: |
            python3 -m pip install azure-storage-blob==2.1.0
            files=($(Build.ArtifactStagingDirectory)/Release/dist/*.whl) && \
            echo ${files[0]} && \
            python3 tools/ci_build/upload_python_package_to_azure_storage.py \
                --python_wheel_path ${files[0]} \
                --account_name onnxruntimepackages \
                --account_key $(orttrainingpackagestorageaccountkey) \
                --container_name '$web'
          condition: succeededOrFailed()
          displayName: 

      - template: component-governance-component-detection-steps.yml
        parameters:
          condition: 'succeeded'

      - template: clean-agent-build-directory-step.yml

  - ${{ if eq(parameters.enable_linux_gpu_training_cu111, true) }}:
    - job: Linux_py_Cuda111_Wheels
      timeoutInMinutes: 180
      workspace:
        clean: all
      pool: Onnxruntime-Linux-GPU
      strategy:
        matrix:
          Python36 Cuda11.1:
            PythonVersion: '3.6'
            CudaVersion: '11.1'
            DockerFile: 'Dockerfile.manylinux2014_training_cuda11_1'
            GccVersion: 9
          Python37 Cuda11.1:
            PythonVersion: '3.7'
            CudaVersion: '11.1'
            DockerFile: 'Dockerfile.manylinux2014_training_cuda11_1'
            GccVersion: 9
          Python38 Cuda11.1:
            PythonVersion: '3.8'
            CudaVersion: '11.1'
            DockerFile: 'Dockerfile.manylinux2014_training_cuda11_1'
            GccVersion: 9
          Python39 Cuda11.1:
            PythonVersion: '3.9'
            CudaVersion: '11.1'
            DockerFile: 'Dockerfile.manylinux2014_training_cuda11_1'
            GccVersion: 9
      steps:

      - checkout: self
        clean: true
        submodules: recursive

      - template: set-python-manylinux-variables-step.yml

      - template: get-docker-image-steps.yml
        parameters:
          Dockerfile: tools/ci_build/github/linux/docker/$(DockerFile)
          Context: tools/ci_build/github/linux/docker
          DockerBuildArgs: >-
            --build-arg PYTHON_VERSION=$(PythonVersion)
            --build-arg CUDA_VERSION=$(CudaVersion)
            --build-arg INSTALL_DEPS_EXTRA_ARGS=-tu
            --network=host --build-arg POLICY=manylinux2014 --build-arg PLATFORM=x86_64 --build-arg DEVTOOLSET_ROOTPATH=/opt/rh/devtoolset-$(GccVersion)/root --build-arg PREPEND_PATH=/opt/rh/devtoolset-$(GccVersion)/root/usr/bin: --build-arg LD_LIBRARY_PATH_ARG=/opt/rh/devtoolset-$(GccVersion)/root/usr/lib64:/opt/rh/devtoolset-$(GccVersion)/root/usr/lib:/opt/rh/devtoolset-$(GccVersion)/root/usr/lib64/dyninst:/opt/rh/devtoolset-$(GccVersion)/root/usr/lib/dyninst:/usr/local/lib64 --build-arg BUILD_UID=$( id -u )
          Repository: onnxruntimetraininggpubuild

      - bash: tools/ci_build/github/linux/docker/scripts/training/azure_scale_set_vm_mount_test_data.sh -p $(orttrainingtestdata-storage-key) -s "//orttrainingtestdata.file.core.windows.net/mnist" -d "/mnist"
        displayName: 'Mount MNIST'
        condition: succeededOrFailed()

      - bash: tools/ci_build/github/linux/docker/scripts/training/azure_scale_set_vm_mount_test_data.sh -p $(orttrainingtestdata-storage-key) -s "//orttrainingtestdata.file.core.windows.net/bert-data" -d "/bert_data"
        displayName: 'Mount bert-data'
        condition: succeededOrFailed()

      - bash: tools/ci_build/github/linux/docker/scripts/training/azure_scale_set_vm_mount_test_data.sh -p $(orttrainingtestdata-storage-key) -s "//orttrainingtestdata.file.core.windows.net/hf-models-cache" -d "/hf_models_cache"
        displayName: 'Mount hf-models-cache'
        condition: succeededOrFailed()

      - task: CmdLine@2
        displayName: 'build onnxruntime'
        inputs:
          script: |
            mkdir -p $HOME/.onnx
            docker run --rm --gpus all -e CC=/opt/rh/devtoolset-$(GccVersion)/root/usr/bin/cc -e CXX=/opt/rh/devtoolset-$(GccVersion)/root/usr/bin/c++ -e CFLAGS="-Wp,-D_FORTIFY_SOURCE=2 -Wp,-D_GLIBCXX_ASSERTIONS -fstack-protector-strong -fstack-clash-protection -fcf-protection -O3 -Wl,--strip-all" -e CXXFLAGS="-Wp,-D_FORTIFY_SOURCE=2 -Wp,-D_GLIBCXX_ASSERTIONS -fstack-protector-strong -fstack-clash-protection -fcf-protection -O3 -Wl,--strip-all" \
              --volume /data/onnx:/data/onnx:ro \
              --volume $(Build.SourcesDirectory):/onnxruntime_src \
              --volume $(Build.BinariesDirectory):/build \
              --volume /data/models:/build/models:ro \
              --volume $HOME/.onnx:/home/onnxruntimedev/.onnx \
              -e NVIDIA_VISIBLE_DEVICES=all \
              -e NIGHTLY_BUILD \
              -e BUILD_BUILDNUMBER \
              onnxruntimetraininggpubuild \
                $(PythonManylinuxDir)/bin/python3 /onnxruntime_src/tools/ci_build/build.py \
                  --build_dir /build \
                  --config Release \
                  --skip_submodule_sync \
                  --parallel \
                  --build_wheel \
                  --enable_onnx_tests \
                  ${{ parameters.build_py_parameters }} \
                  --cmake_extra_defines CMAKE_CUDA_HOST_COMPILER=/opt/rh/devtoolset-$(GccVersion)/root/usr/bin/cc 'CMAKE_CUDA_ARCHITECTURES=37;50;52;60;61;70;75;80' \
                  --use_cuda --cuda_version=$(CudaVersion) --cuda_home=/usr/local/cuda-$(CudaVersion) --cudnn_home=/usr/local/cuda-$(CudaVersion)
          workingDirectory: $(Build.SourcesDirectory)

      - task: CmdLine@2
        displayName: 'test ortmodule'
        inputs:
          script: |
            rm -rf $(Build.BinariesDirectory)/Release/onnxruntime/ && \
            files=($(Build.BinariesDirectory)/Release/dist/*.whl) && \
            echo ${files[0]} && \
            whlfilename=$(basename ${files[0]}) && \
            echo $whlfilename && \
            docker run --rm \
              --gpus all \
              -e NVIDIA_VISIBLE_DEVICES=all \
              --volume $(Build.BinariesDirectory):/build \
              --volume /mnist:/mnist \
              --volume /bert_data:/bert_data \
              --volume /hf_models_cache:/hf_models_cache \
              onnxruntimetraininggpubuild \
                bash -c " $(PythonManylinuxDir)/bin/python3 -m pip install /build/Release/dist/$whlfilename ; $(PythonManylinuxDir)/bin/python3 /build/Release/launch_test.py --cmd_line_with_args 'python orttraining_ortmodule_tests.py --mnist /mnist --bert_data /bert_data/hf_data/glue_data/CoLA/original/raw --transformers_cache /hf_models_cache/huggingface/transformers' --cwd /build/Release " ;
          workingDirectory: $(Build.SourcesDirectory)

      - task: CopyFiles@2
        displayName: 'Copy Python Wheel to: $(Build.ArtifactStagingDirectory)'
        inputs:
          SourceFolder: '$(Build.BinariesDirectory)'
          Contents: 'Release/dist/*.whl'
          TargetFolder: '$(Build.ArtifactStagingDirectory)'

      - task: CmdLine@2
        displayName: 'Build Python Documentation'
        condition: and(succeeded(), ne(variables['PythonVersion'], '3.9'))  # tensorflow not available on python 3.9
        inputs:
          script: |
            mkdir -p $HOME/.onnx
            docker run --rm \
              --gpus all \
              -e NVIDIA_VISIBLE_DEVICES=all \
              --volume /data/onnx:/data/onnx:ro \
              --volume $(Build.SourcesDirectory):/onnxruntime_src \
              --volume $(Build.BinariesDirectory):/build \
              --volume /data/models:/build/models:ro \
              --volume $HOME/.onnx:/home/onnxruntimedev/.onnx \
              -e NIGHTLY_BUILD \
              -e BUILD_BUILDNUMBER \
              onnxruntimetraininggpubuild \
                bash -c " $(PythonManylinuxDir)/bin/python3 -m pip install /build/Release/dist/*.whl && /onnxruntime_src/tools/doc/builddoc.sh $(PythonManylinuxDir)/bin/ /onnxruntime_src /build Release " ;
          workingDirectory: $(Build.SourcesDirectory)

      - task: CopyFiles@2
        displayName: 'Copy Python Documentation to: $(Build.ArtifactStagingDirectory)'
        condition: and(succeeded(), ne(variables['PythonVersion'], '3.9'))  # tensorflow not available on python 3.9
        inputs:
          SourceFolder: '$(Build.BinariesDirectory)/docs/training/html'
          Contents: '**'
          TargetFolder: '$(Build.ArtifactStagingDirectory)/training_html_doc'

      - task: PublishBuildArtifacts@1
        displayName: 'Publish Artifact: ONNXRuntime python wheel and documentation'
        inputs:
          ArtifactName: onnxruntime_gpu

      - script: |
          sudo apt-get update
          sudo apt-get install python3-pip python-dev
        displayName: 'sudo apt-get install python3-pip python-dev'

      - script: |
          python3 -m pip install azure-storage-blob==2.1.0
        displayName: 'python3 -m pip install azure-storage-blob==2.1.0'
        timeoutInMinutes: 20

      - task: AzureCLI@2
        inputs:
          azureSubscription: 'AIInfraBuildOnnxRuntimeOSS'
          scriptType: 'bash'
          scriptLocation: 'inlineScript'
          inlineScript: |
            files=($(Build.ArtifactStagingDirectory)/Release/dist/*.whl) && \
            echo ${files[0]} && \
            tools/ci_build/upload_python_package_to_azure_storage.py \
                --python_wheel_path ${files[0]} \
                --account_name onnxruntimepackages \
                --account_key $(orttrainingpackagestorageaccountkey) \
                --container_name '$web'
          condition: succeededOrFailed()
          displayName: 

      # - script: |
      #     sudo apt-get update
      #     sudo apt-get install python3-pip python-dev
      #   displayName: 'sudo apt-get install python3-pip python-dev'

      # - script: |
      #     python3 -m pip install twine
      #   displayName: 'python3 -m pip install twine'
      #   timeoutInMinutes: 20

      # # this block does not work because TwineAuthenticate@1 will trigger cleanup of $(PYPIRC_PATH)
      # # at the end of pipeline execution. Because $(PYPIRC_PATH) is already cleaned by clean-agent-build-directory-step.yml
      # # the cleanup task for TwineAuthenticate@1 will fail. For this reason, we cannot used TwineAuthenticate@1.
      # # - task: TwineAuthenticate@1
      # #   inputs:
      # #     artifactFeed: 'lotus/ort-gpu-nightly-training-feed'

      # # - script: |
      # #     python3 -m twine upload -r ort-gpu-nightly-training-feed --config-file $(PYPIRC_PATH) $(Build.ArtifactStagingDirectory)/Release/dist/*.whl
      # #   displayName: 'python3 -m twine upload -r ort-gpu-nightly-training-feed $(Build.ArtifactStagingDirectory)/Release/dist/*.whl'
      # #   timeoutInMinutes: 20

      # - script: |
      #     python3 -m twine upload -r ORT-Nightly --repository-url https://aiinfra.pkgs.visualstudio.com/PublicPackages/_packaging/ORT-Nightly/pypi/upload \
      #     --username $(ortpypitrainingnightlyusername) --password $(aiinfrapypifeedpassword) $(Build.ArtifactStagingDirectory)/Release/dist/*.whl
      #   displayName: 'python3 -m twine upload $(Build.ArtifactStagingDirectory)/Release/dist/*.whl'
      #   timeoutInMinutes: 20

      - template: component-governance-component-detection-steps.yml
        parameters:
          condition: 'succeeded'

      - template: clean-agent-build-directory-step.yml

  - ${{ if eq(parameters.enable_windows_cpu, true) }}:
    - job: Windows_py_Wheels
      pool: 'Win-CPU-2021'
      strategy:
        matrix:
          Python37:
            PythonVersion: '3.7'
          Python38:
            PythonVersion: '3.8'
      variables:
        MsbuildArguments: '-maxcpucount'
        OnnxRuntimeBuildDirectory: '$(Build.BinariesDirectory)'
        EnvSetupScript: setup_env.bat
        buildArch: x64
        setVcvars: true
        BuildConfig: 'Release'        
      timeoutInMinutes: 120
      workspace:
        clean: all

      steps:
      - checkout: self
        clean: true
        submodules: recursive

      - template: telemetry-steps.yml

      - task: UsePythonVersion@0
        inputs:
          versionSpec: $(PythonVersion)
          addToPath: true
          architecture: 'x64'

      - template: set-nightly-build-option-variable-step.yml

      - task: BatchScript@1
        displayName: 'setup env'
        inputs:
          filename: '$(Build.SourcesDirectory)\tools\ci_build\github\windows\$(EnvSetupScript)'
          modifyEnvironment: true
          workingFolder: '$(Build.BinariesDirectory)'

      - script: |
          python -m pip install -q pyopenssl setuptools wheel numpy==1.16.6
        workingDirectory: '$(Build.BinariesDirectory)'
        displayName: 'Install python modules'

      - powershell: |
          $Env:USE_MSVC_STATIC_RUNTIME=1
          $Env:ONNX_ML=1
          $Env:CMAKE_ARGS="-DONNX_USE_PROTOBUF_SHARED_LIBS=OFF -DProtobuf_USE_STATIC_LIBS=ON -DONNX_USE_LITE_PROTO=ON -DCMAKE_TOOLCHAIN_FILE=C:/vcpkg/scripts/buildsystems/vcpkg.cmake -DVCPKG_TARGET_TRIPLET=$(buildArch)-windows-static"
          python setup.py bdist_wheel
          python -m pip uninstall -y onnx -qq
          Get-ChildItem -Path dist/*.whl | foreach {pip --disable-pip-version-check install --upgrade $_.fullname}
        workingDirectory: '$(Build.SourcesDirectory)\cmake\external\onnx'
        displayName: 'Install ONNX'

      - task: PythonScript@0
        displayName: 'BUILD'
        inputs:
          scriptPath: '$(Build.SourcesDirectory)\tools\ci_build\build.py'
          arguments: >
            --config RelWithDebInfo
            --enable_lto
            --build_dir $(Build.BinariesDirectory)
            --skip_submodule_sync
            --cmake_generator "Visual Studio 16 2019"
            --enable_pybind
            --enable_onnx_tests
            --skip_tests
            ${{ parameters.build_py_parameters }}
            --parallel
            $(TelemetryOption)
          workingDirectory: '$(Build.BinariesDirectory)'

      - task: PythonScript@0
        displayName: 'Build wheel'
        inputs:
          scriptPath: '$(Build.SourcesDirectory)\setup.py'
          arguments: 'bdist_wheel ${{ parameters.build_py_parameters }} $(NightlyBuildOption)'
          workingDirectory: '$(Build.BinariesDirectory)\RelWithDebInfo\RelWithDebInfo'

      - task: CopyFiles@2
        displayName: 'Copy Python Wheel to: $(Build.ArtifactStagingDirectory)'
        inputs:
          SourceFolder: '$(Build.BinariesDirectory)\RelWithDebInfo\RelWithDebInfo\dist'
          Contents: '*.whl'
          TargetFolder: '$(Build.ArtifactStagingDirectory)'

<<<<<<< HEAD
      - script: |
          rename *.whl *.zip
        workingDirectory: '$(Build.BinariesDirectory)\RelWithDebInfo\RelWithDebInfo\dist'
        displayName: 'Rename file extension for codesign validation'
=======
      - task: PublishTestResults@2
        displayName: 'Publish unit test results'
        inputs:
          testResultsFiles: '**\*.results.xml'
          searchFolder: '$(Build.BinariesDirectory)'
          testRunTitle: 'Unit Test Run'
        condition: succeededOrFailed()
>>>>>>> f000dfdd

      - task: PublishBuildArtifacts@1
        displayName: 'Publish Artifact: ONNXRuntime python wheel'
        inputs:
          ArtifactName: onnxruntime

      - task: DeleteFiles@1
        displayName: 'Delete files from $(Build.BinariesDirectory)\RelWithDebInfo'
        condition: and (succeeded(), eq(variables['PythonVersion'], '3.7'))
        inputs:
          SourceFolder: '$(Build.BinariesDirectory)\RelWithDebInfo'
          Contents: |
            **/*.obj
            **/*.pdb

      - task: PythonScript@0
        displayName: 'Regenerate cmake config with STATIC_ANALYSIS=ON'
        condition: and (succeeded(), eq(variables['PythonVersion'], '3.7'))
        inputs:
          scriptPath: '$(Build.SourcesDirectory)\tools\ci_build\build.py'
          arguments: >
            --config RelWithDebInfo
            --enable_lto
            --build_dir $(Build.BinariesDirectory)
            --skip_submodule_sync
            --cmake_generator "Visual Studio 16 2019"
            --enable_pybind
            --enable_onnx_tests
            ${{ parameters.build_py_parameters }}
            --parallel
            $(TelemetryOption)
            --update
            --cmake_extra_defines onnxruntime_ENABLE_STATIC_ANALYSIS=ON
          workingDirectory: '$(Build.BinariesDirectory)'

      #Manually set msBuildCommandline so that we can also set CAExcludePath
      - task: SDLNativeRules@2
        displayName: 'Run the PREfast SDL Native Rules for MSBuild'
        condition: and (succeeded(), eq(variables['PythonVersion'], '3.7'))
        inputs:
          userProvideBuildInfo: msBuildInfo
          msBuildVersion: 16.0
          msBuildArchitecture: x64
          msBuildCommandline: '"C:\Program Files (x86)\Microsoft Visual Studio\2019\Enterprise\MSBuild\Current\Bin\amd64\msbuild.exe" "$(Build.BinariesDirectory)\RelWithDebInfo\onnxruntime.sln" /p:platform="x64" /p:configuration="RelWithDebInfo" /p:CAExcludePath="$(Build.BinariesDirectory);$(Build.SourcesDirectory)\cmake;C:\program files (x86)" /p:VisualStudioVersion="16.0" /m /p:PreferredToolArchitecture=x64'
        continueOnError: false

      - script: |
          rename *.whl *.zip
        workingDirectory: '$(Build.ArtifactStagingDirectory)'
        displayName: 'Rename file extension for codesign validation'

      - task: securedevelopmentteam.vss-secure-development-tools.build-task-publishsecurityanalysislogs.PublishSecurityAnalysisLogs@2
        displayName: 'Publish Security Analysis Logs'
        condition: and (succeeded(), eq(variables['PythonVersion'], '3.7'))
        inputs:
          ArtifactName: CodeAnalysisLogs_windows_cpu
        continueOnError: true

      - task: TSAUpload@1
        condition: and(and (succeeded(), eq(variables['PythonVersion'], '3.7')), eq(variables['Build.SourceBranch'], 'refs/heads/master'))
        displayName: 'TSA Upload'
        inputs:
          tsaVersion: TsaV2
          codeBaseName: 'onnxruntime_master'
        continueOnError: true

      - template: component-governance-component-detection-steps.yml
        parameters:
          condition: 'succeeded'

      - task: mspremier.PostBuildCleanup.PostBuildCleanup-task.PostBuildCleanup@3
        displayName: 'Clean Agent Directories'
        condition: always()

  - ${{ if eq(parameters.enable_windows_gpu, true) }}:
    - job: Windows_py_GPU_Wheels
      workspace:
        clean: all
      pool: 'onnxruntime-gpu-winbuild'
      timeoutInMinutes:  240
      variables:
        CUDA_VERSION: '11.1'
        buildArch: x64
      strategy:
        matrix:
          Python36_cuda:
            PythonVersion: '3.6'
            EpBuildFlags: --use_cuda --cuda_version=$(CUDA_VERSION) --cuda_home="C:\Program Files\NVIDIA GPU Computing Toolkit\CUDA\v$(CUDA_VERSION)" --cudnn_home="C:\local\cudnn-$(CUDA_VERSION)-windows-x64-v8.0.5.39\cuda" --cmake_extra_defines "CMAKE_CUDA_ARCHITECTURES=37;50;52;60;61;70;75;80"
            EnvSetupScript: setup_env_cuda_11.bat
            EP_NAME: gpu
          Python37_cuda:
            PythonVersion: '3.7'
            EpBuildFlags: --use_cuda --cuda_version=$(CUDA_VERSION) --cuda_home="C:\Program Files\NVIDIA GPU Computing Toolkit\CUDA\v$(CUDA_VERSION)" --cudnn_home="C:\local\cudnn-$(CUDA_VERSION)-windows-x64-v8.0.5.39\cuda" --cmake_extra_defines "CMAKE_CUDA_ARCHITECTURES=37;50;52;60;61;70;75;80"
            EnvSetupScript: setup_env_cuda_11.bat
            EP_NAME: gpu
          Python38_cuda:
            PythonVersion: '3.8'
            EpBuildFlags: --use_cuda --cuda_version=$(CUDA_VERSION) --cuda_home="C:\Program Files\NVIDIA GPU Computing Toolkit\CUDA\v$(CUDA_VERSION)" --cudnn_home="C:\local\cudnn-$(CUDA_VERSION)-windows-x64-v8.0.5.39\cuda" --cmake_extra_defines "CMAKE_CUDA_ARCHITECTURES=37;50;52;60;61;70;75;80"
            EnvSetupScript: setup_env_cuda_11.bat
            EP_NAME: gpu
          Python39_cuda:
            PythonVersion: '3.9'
            EpBuildFlags: --use_cuda --cuda_version=$(CUDA_VERSION) --cuda_home="C:\Program Files\NVIDIA GPU Computing Toolkit\CUDA\v$(CUDA_VERSION)" --cudnn_home="C:\local\cudnn-$(CUDA_VERSION)-windows-x64-v8.0.5.39\cuda" --cmake_extra_defines "CMAKE_CUDA_ARCHITECTURES=37;50;52;60;61;70;75;80"
            EnvSetupScript: setup_env_cuda_11.bat
            EP_NAME: gpu
          Python36_dml:
            PythonVersion: '3.6'
            EpBuildFlags: --use_dml --cmake_extra_defines CMAKE_SYSTEM_VERSION=10.0.18362.0 --enable_wcos
            EP_NAME: dml
            EnvSetupScript: setup_env.bat
          Python37_dml:
            PythonVersion: '3.7'
            EpBuildFlags: --use_dml --cmake_extra_defines CMAKE_SYSTEM_VERSION=10.0.18362.0 --enable_wcos
            EP_NAME: dml
            EnvSetupScript: setup_env.bat
          Python38_dml:
            PythonVersion: '3.8'
            EpBuildFlags: --use_dml --cmake_extra_defines CMAKE_SYSTEM_VERSION=10.0.18362.0 --enable_wcos
            EP_NAME: dml
            EnvSetupScript: setup_env.bat
          Python39_dml:
            PythonVersion: '3.9'
            EpBuildFlags: --use_dml --cmake_extra_defines CMAKE_SYSTEM_VERSION=10.0.18362.0 --enable_wcos
            EP_NAME: dml
            EnvSetupScript: setup_env.bat
      steps:
      - checkout: self
        clean: true
        submodules: recursive

      - template: telemetry-steps.yml

      - task: UsePythonVersion@0
        inputs:
          versionSpec: $(PythonVersion)
          addToPath: true
          architecture: 'x64'

      - task: BatchScript@1
        displayName: 'setup env'
        inputs:
          filename: '$(Build.SourcesDirectory)\tools\ci_build\github\windows\$(EnvSetupScript)'
          modifyEnvironment: true
          workingFolder: '$(Build.BinariesDirectory)'

      - script: |
          python -m pip install -q pyopenssl setuptools wheel numpy==1.16.6
        workingDirectory: '$(Build.BinariesDirectory)'
        displayName: 'Install python modules'

      - powershell: |
          $Env:USE_MSVC_STATIC_RUNTIME=1
          $Env:ONNX_ML=1
          $Env:CMAKE_ARGS="-DONNX_USE_PROTOBUF_SHARED_LIBS=OFF -DProtobuf_USE_STATIC_LIBS=ON -DONNX_USE_LITE_PROTO=ON -DCMAKE_TOOLCHAIN_FILE=C:/vcpkg/scripts/buildsystems/vcpkg.cmake -DVCPKG_TARGET_TRIPLET=$(buildArch)-windows-static"
          python setup.py bdist_wheel
          python -m pip uninstall -y onnx -qq
          Get-ChildItem -Path dist/*.whl | foreach {pip --disable-pip-version-check install --upgrade $_.fullname}
        workingDirectory: '$(Build.SourcesDirectory)\cmake\external\onnx'
        displayName: 'Install ONNX'

      - template: set-nightly-build-option-variable-step.yml

      - task: PythonScript@0
        displayName: 'build'
        inputs:
          scriptPath: '$(Build.SourcesDirectory)\tools\ci_build\build.py'
          arguments: >
            --config RelWithDebInfo
            --build_dir $(Build.BinariesDirectory)
            --skip_submodule_sync
            --cmake_generator "Visual Studio 16 2019"
            --enable_pybind
            --enable_onnx_tests
            ${{ parameters.build_py_parameters }}
            --parallel
            $(TelemetryOption) $(EpBuildFlags)
          workingDirectory: '$(Build.BinariesDirectory)'

      # Esrp signing
      - template: win-esrp-dll.yml
        parameters:
          FolderPath: '$(Build.BinariesDirectory)\RelWithDebInfo\RelWithDebInfo\onnxruntime\capi'
          DisplayName: 'ESRP - Sign Native dlls'
          DoEsrp: true
          Pattern: '*.pyd,*.dll'

      - task: PythonScript@0
        displayName: 'Build wheel'
        inputs:
          scriptPath: '$(Build.SourcesDirectory)\setup.py'
          arguments: 'bdist_wheel ${{ parameters.build_py_parameters }} $(NightlyBuildOption) --wheel_name_suffix=$(EP_NAME)'
          workingDirectory: '$(Build.BinariesDirectory)\RelWithDebInfo\RelWithDebInfo'

      - task: CopyFiles@2
        displayName: 'Copy Python Wheel to: $(Build.ArtifactStagingDirectory)'
        inputs:
          SourceFolder: '$(Build.BinariesDirectory)\RelWithDebInfo\RelWithDebInfo\dist'
          Contents: '*.whl'
          TargetFolder: '$(Build.ArtifactStagingDirectory)'

      - task: PublishTestResults@2
        displayName: 'Publish unit test results'
        inputs:
          testResultsFiles: '**\*.results.xml'
          searchFolder: '$(Build.BinariesDirectory)'
          testRunTitle: 'Unit Test Run'
        condition: succeededOrFailed()

      - task: PublishBuildArtifacts@1
        displayName: 'Publish Artifact: ONNXRuntime python wheel'
        inputs:
          ArtifactName: onnxruntime_gpu
      
      - task: DeleteFiles@1
        displayName: 'Delete files from $(Build.BinariesDirectory)\RelWithDebInfo'
        condition: and (succeeded(), eq(variables['PythonVersion'], '3.7'))
        inputs:
          SourceFolder: '$(Build.BinariesDirectory)\RelWithDebInfo'
          Contents: |
            **/*.obj
            **/*.pdb

      - task: PythonScript@0
        displayName: 'Regenerate cmake config with STATIC_ANALYSIS=ON'
        condition: and (succeeded(), eq(variables['PythonVersion'], '3.7'))
        inputs:
          scriptPath: '$(Build.SourcesDirectory)\tools\ci_build\build.py'
          arguments: >
            --config RelWithDebInfo
            --build_dir $(Build.BinariesDirectory)
            --skip_submodule_sync
            --cmake_generator "Visual Studio 16 2019"
            --enable_pybind
            --enable_onnx_tests
            ${{ parameters.build_py_parameters }}
            --parallel
            $(TelemetryOption) $(EpBuildFlags)
            --update
            --cmake_extra_defines onnxruntime_ENABLE_STATIC_ANALYSIS=ON
          workingDirectory: '$(Build.BinariesDirectory)'

      #Manually set msBuildCommandline so that we can also set CAExcludePath
      - task: SDLNativeRules@2
        displayName: 'Run the PREfast SDL Native Rules for MSBuild'
        condition: and (succeeded(), eq(variables['PythonVersion'], '3.7'))
        inputs:
          userProvideBuildInfo: msBuildInfo
          msBuildVersion: 16.0
          msBuildArchitecture: x64
          msBuildCommandline: '"C:\Program Files (x86)\Microsoft Visual Studio\2019\Enterprise\MSBuild\Current\Bin\amd64\msbuild.exe" "$(Build.BinariesDirectory)\RelWithDebInfo\onnxruntime.sln" /p:platform="x64" /p:configuration="RelWithDebInfo" /p:CAExcludePath="$(Build.BinariesDirectory);$(Build.SourcesDirectory)\cmake;C:\program files (x86)" /p:VisualStudioVersion="16.0" /m /p:PreferredToolArchitecture=x64'
        continueOnError: false

      - script: |
          rename *.whl *.zip
        workingDirectory: '$(Build.ArtifactStagingDirectory)'
        displayName: 'Rename file extension for codesign validation'

      - task: securedevelopmentteam.vss-secure-development-tools.build-task-publishsecurityanalysislogs.PublishSecurityAnalysisLogs@2
        displayName: 'Publish Security Analysis Logs'
        condition: and (succeeded(), eq(variables['PythonVersion'], '3.7'))
        inputs:
          ArtifactName: CodeAnalysisLogs_windows_gpu_$(EP_NAME)_$(PythonVersion)
        continueOnError: true

      - task: TSAUpload@1
        condition: and(and (succeeded(), eq(variables['PythonVersion'], '3.7')), eq(variables['Build.SourceBranch'], 'refs/heads/master'))
        displayName: 'TSA Upload'
        inputs:
          tsaVersion: TsaV2
          codeBaseName: 'onnxruntime_master'
        continueOnError: true

      - template: component-governance-component-detection-steps.yml
        parameters:
          condition: 'succeeded'

      - task: mspremier.PostBuildCleanup.PostBuildCleanup-task.PostBuildCleanup@3
        displayName: 'Clean Agent Directories'
        condition: always()

  - ${{ if eq(parameters.enable_mac_cpu, true) }}:
    - job: MacOS_py_Wheels
      timeoutInMinutes: 90
      workspace:
        clean: all
      pool:
        vmImage: 'macOS-10.15'
      strategy:
        matrix:
          Python36:
            PythonVersion: '3.6'
          Python37:
            PythonVersion: '3.7'
          Python38:
            PythonVersion: '3.8'
          Python39:
            PythonVersion: '3.9'
      steps:
      - checkout: self
        clean: true
        submodules: recursive

      - task: UsePythonVersion@0
        displayName: 'Use Python'
        inputs:
          versionSpec: $(PythonVersion)

      - script: |
          set -e
          pushd .
          cd $(Build.SourcesDirectory)/cmake/external/protobuf
          cmake ./cmake -DCMAKE_INSTALL_PREFIX=$(Build.BinariesDirectory)/protobuf -DCMAKE_POSITION_INDEPENDENT_CODE=ON -Dprotobuf_BUILD_TESTS=OFF -DCMAKE_BUILD_TYPE=Relwithdebinfo
          make -j$(getconf _NPROCESSORS_ONLN)
          make install
          popd
          export PATH=$(Build.BinariesDirectory)/protobuf/bin:$PATH
          export ONNX_ML=1
          export CMAKE_ARGS="-DONNX_GEN_PB_TYPE_STUBS=OFF -DONNX_WERROR=OFF"
          sudo python3 -m pip install -r '$(Build.SourcesDirectory)/tools/ci_build/github/linux/docker/scripts/requirements.txt'
          sudo xcode-select --switch /Applications/Xcode_12.4.app/Contents/Developer
          python3 $(Build.SourcesDirectory)/tools/ci_build/build.py --build_dir $(Build.BinariesDirectory) --skip_submodule_sync --parallel --config Release --skip_onnx_tests --build_wheel ${{ parameters.build_py_parameters }}
        displayName: 'Command Line Script'

      - task: CopyFiles@2
        displayName: 'Copy Python Wheel to: $(Build.ArtifactStagingDirectory)'
        inputs:
          SourceFolder: '$(Build.BinariesDirectory)/Release/dist'
          Contents: '*.whl'
          TargetFolder: '$(Build.ArtifactStagingDirectory)'

      - task: PublishBuildArtifacts@1
        displayName: 'Publish Artifact: ONNXRuntime python wheel'
        inputs:
          ArtifactName: onnxruntime

      - template: component-governance-component-detection-steps.yml
        parameters:
          condition: 'succeeded'


  - ${{ if eq(parameters.enable_linux_arm, true) }}:
    - job: Linux_ARM_py_Wheels
      timeoutInMinutes: 120
      workspace:
        clean: all
      pool: 'Linux-CPU'
      strategy:
        matrix:
          ARM64_Py39:
            PYTHON_EXE: '/opt/python/cp39-cp39/bin/python3'
            Image: 'manylinux2014_aarch64'
          ARM64_Py38:
            PYTHON_EXE: '/opt/python/cp38-cp38/bin/python3'
            Image: 'manylinux2014_aarch64'
          ARM64_Py37:
            PYTHON_EXE: '/opt/python/cp37-cp37m/bin/python3'
            Image: 'manylinux2014_aarch64'
          ARM64_Py36:
            PYTHON_EXE: '/opt/python/cp36-cp36m/bin/python3'
            Image: 'manylinux2014_aarch64'
      steps:
      - checkout: self
        clean: true
        submodules: recursive

      - template: set-nightly-build-option-variable-step.yml

      - task: CmdLine@2
        inputs:
          script: |
            set -e -x
            docker run --rm \
              -e NIGHTLY_BUILD \
              -e BUILD_BUILDNUMBER \
              --volume $(Build.SourcesDirectory):/onnxruntime_src \
              --volume $(Build.BinariesDirectory):/build \
              -w /tmp/a \
              quay.io/pypa/$(Image) \
                /usr/bin/bash -c  "$(PYTHON_EXE) -m pip install numpy==1.19.5 && $(PYTHON_EXE) /onnxruntime_src/tools/ci_build/build.py \
                  --build_dir /build \
                  --config Release \
                  --skip_submodule_sync \
                  --parallel \
                  --build_wheel --update --build ${{ parameters.build_py_parameters }}"
          workingDirectory: $(Build.BinariesDirectory)

      - task: PublishBuildArtifacts@1
        displayName: 'Publish Artifact: ONNXRuntime python wheel'
        inputs:
          PathtoPublish: '$(Build.BinariesDirectory)/Release/dist'
          ArtifactName: onnxruntime

      - template: component-governance-component-detection-steps.yml
        parameters:
          condition: 'succeeded'

      - template: clean-agent-build-directory-step.yml<|MERGE_RESOLUTION|>--- conflicted
+++ resolved
@@ -967,12 +967,6 @@
           Contents: '*.whl'
           TargetFolder: '$(Build.ArtifactStagingDirectory)'
 
-<<<<<<< HEAD
-      - script: |
-          rename *.whl *.zip
-        workingDirectory: '$(Build.BinariesDirectory)\RelWithDebInfo\RelWithDebInfo\dist'
-        displayName: 'Rename file extension for codesign validation'
-=======
       - task: PublishTestResults@2
         displayName: 'Publish unit test results'
         inputs:
@@ -980,7 +974,6 @@
           searchFolder: '$(Build.BinariesDirectory)'
           testRunTitle: 'Unit Test Run'
         condition: succeededOrFailed()
->>>>>>> f000dfdd
 
       - task: PublishBuildArtifacts@1
         displayName: 'Publish Artifact: ONNXRuntime python wheel'
