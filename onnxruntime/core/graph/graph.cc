// Copyright (c) Microsoft Corporation. All rights reserved.
// Licensed under the MIT License.

#ifdef _WIN32
// disable some warnings from protobuf to pass Windows build
#pragma warning(disable : 4244)
#endif

#include <cassert>
#include <fstream>
#include <iostream>
#include <numeric>
#include <stack>
#include <queue>

#include "gsl/gsl"
#include "core/common/logging/logging.h"
#include "core/framework/tensor_shape.h"
#include "core/framework/tensorprotoutils.h"
#include "core/framework/utils.h"
#include "core/graph/graph_flatbuffers_utils.h"
#include "core/graph/graph_viewer.h"
#include "core/graph/indexed_sub_graph.h"
#include "core/graph/model.h"
#include "core/graph/model_load_utils.h"
#include "core/graph/op.h"

#if !defined(ORT_MINIMAL_BUILD)
#include "core/graph/function.h"
#include "core/graph/function_impl.h"
#include "core/graph/schema_registry.h"
#include "onnx/checker.h"
using namespace ONNX_NAMESPACE::checker;
#endif

using namespace ONNX_NAMESPACE;
using namespace ONNX_NAMESPACE::Utils;
using namespace ::onnxruntime::common;
using namespace onnxruntime::experimental;

namespace onnxruntime {

#if !defined(ORT_MINIMAL_BUILD)
#define NO_CHANGE_ON_SYNC_FLAG(...)                  \
  do {                                               \
    const bool sync_needed = GraphProtoSyncNeeded(); \
    { __VA_ARGS__; }                                 \
    GraphProtoSyncNeeded(sync_needed);               \
  } while (0)

static bool UsingLatestOnnxOpset(const DomainToVersionMap& opset_versions) {
  bool is_latest_opset = false;
  auto onnx_opset = opset_versions.find(kOnnxDomain);

  if (onnx_opset != opset_versions.cend()) {
    static int latest_onnx_version = model_load_utils::IsAllowReleasedONNXOpsetsOnlySet()
                                         ? ONNX_NAMESPACE::OpSchemaRegistry::DomainToVersionRange().LastReleaseVersionMap().at(ONNX_NAMESPACE::ONNX_DOMAIN)
                                         : ONNX_NAMESPACE::OpSchemaRegistry::DomainToVersionRange().Map().at(ONNX_NAMESPACE::ONNX_DOMAIN).second;
    if (onnx_opset->second == latest_onnx_version) {
      is_latest_opset = true;
    }
  }

  return is_latest_opset;
}

static Status MergeShapeInfo(const std::string& output_name,
                             const TypeProto_Tensor& source, TypeProto_Tensor& target,
                             bool strict, const logging::Logger& logger) {
  auto status = Status::OK();
  ORT_TRY {
    ONNX_NAMESPACE::mergeInShapeInfo(source, target);
  }
  ORT_CATCH(const ONNX_NAMESPACE::InferenceError& ex) {
    // if this model was not created with the latest onnx version, allow the shape inferencing failure (strict == false).
    // we do this to have strict testing of the latest inferencing to detect bugs, but lenient shape inferencing for
    // older models in case later changes to the ONNX shape inferencing or ORT break them.
    if (!strict) {
      // mergeInShapeInfo does nothing unless source.shape() is not null, and there would be no conflict if
      // target.shape() was empty. 'assert' just in case that ever changes.
      assert(utils::HasShape(source) && utils::HasShape(target));
      LOGS(logger, WARNING) << "Error merging shape info for output. '" << output_name
                            << "' source:" << source.shape() << " target:" << target.shape()
                            << ". Falling back to lenient merge.";

      ONNX_NAMESPACE::UnionShapeInfo(source.shape(), target);
    } else {
      ORT_UNUSED_PARAMETER(logger);
      ORT_UNUSED_PARAMETER(strict);
      ORT_UNUSED_PARAMETER(output_name);
      ORT_HANDLE_EXCEPTION([&]() {
        status = ORT_MAKE_STATUS(ONNXRUNTIME, FAIL, "Output:", output_name, " ", ex.what());
      });
    }
  }

  return status;
}

static bool GraphLoadedFromModelFile(const GraphProto* graph_proto) {
  return graph_proto && (graph_proto->node_size() != 0 ||
                         graph_proto->output_size() != 0);
}

// there are some known invalid usages of dim_param and dim_value. remove them from the TypeProto so that
// they don't affect shape inferencing or the allocation planner
static void RemoveInvalidValues(ONNX_NAMESPACE::TypeProto& type) {
  if (utils::HasTensorType(type) && utils::HasShape(type.tensor_type())) {
    auto* shape = type.mutable_tensor_type()->mutable_shape();
    for (int i = 0, end = shape->dim_size(); i < end; ++i) {
      auto& dim = *shape->mutable_dim(i);
      if (utils::HasDimParam(dim)) {
        if (dim.dim_param().empty()) {
          dim.clear_dim_param();
        }
      } else if (utils::HasDimValue(dim)) {
        if (dim.dim_value() < 0) {
          dim.clear_dim_value();
        }
      }
    }
  }
}

static TypeProto TypeProtoFromTensorProto(const TensorProto& tensor) {
  TypeProto t;
  t.mutable_tensor_type()->set_elem_type(tensor.data_type());
  auto shape = t.mutable_tensor_type()->mutable_shape();
  for (auto dim : tensor.dims())
    shape->add_dim()->set_dim_value(dim);

  return t;
}

NodeArg::NodeArg(const std::string& name, const TypeProto* p_node_arg_type) {
  node_arg_info_.set_name(name);
  // If the name is empty, it means the arg does not exist.
  exists_ = !(name.empty());
  if (nullptr != p_node_arg_type) {
    (*node_arg_info_.mutable_type()) = *p_node_arg_type;
    RemoveInvalidValues(*node_arg_info_.mutable_type());
    type_ = DataTypeUtils::ToType(node_arg_info_.type());
  } else {
    type_ = nullptr;
  }
}

#endif  // !defined(ORT_MINIMAL_BUILD)

NodeArg::NodeArg(NodeArgInfo&& node_arg_info) {
  node_arg_info_ = std::move(node_arg_info);

  exists_ = !node_arg_info_.name().empty();
  if (node_arg_info_.has_type())
    type_ = DataTypeUtils::ToType(node_arg_info_.type());
  else {
    type_ = nullptr;
  }
}

const std::string& NodeArg::Name() const noexcept {
  return node_arg_info_.name();
}

DataType NodeArg::Type() const noexcept {
  return type_;
}

const TypeProto* NodeArg::TypeAsProto() const noexcept {
  if (utils::HasType(node_arg_info_))
    return &node_arg_info_.type();

  return nullptr;
}

const TensorShapeProto* NodeArg::Shape() const {
  const TypeProto* type = TypeAsProto();
  if (type == nullptr) return nullptr;
  const auto typeCase = type->value_case();
  switch (typeCase) {
    case TypeProto::kTensorType: {
      if (utils::HasShape(type->tensor_type())) {
        return &(type->tensor_type().shape());
      }
      return nullptr;
    }
#if !defined(ORT_MINIMAL_BUILD)
    case TypeProto::kSparseTensorType: {
      if (utils::HasShape(type->sparse_tensor_type())) {
        return &(type->sparse_tensor_type().shape());
      }
      return nullptr;
    }
#endif
    case TypeProto::kSequenceType:
    case TypeProto::kMapType:
    case TypeProto::kOpaqueType:
    case TypeProto::VALUE_NOT_SET:
    default:
      return nullptr;
  }
}

bool NodeArg::HasTensorOrScalarShape() const {
  const TypeProto* type = TypeAsProto();
  if (!type) return false;
  const auto type_case = type->value_case();
  switch (type_case) {
    case TypeProto::kTensorType:
    case TypeProto::kSparseTensorType:
      // Standard tensor has a valid shape field while
      // scalar's shape is empty. Thus, we don't need to
      // check shape here.
      return true;
    case TypeProto::kSequenceType:
    case TypeProto::kMapType:
    case TypeProto::kOpaqueType:
    case TypeProto::VALUE_NOT_SET:
    default:
      return false;
  }
}

#if !defined(ORT_MINIMAL_BUILD)
void NodeArg::SetShape(const TensorShapeProto& shape) {
  const auto type_case = node_arg_info_.type().value_case();
  switch (type_case) {
    case TypeProto::kTensorType:
      *(node_arg_info_.mutable_type()->mutable_tensor_type()->mutable_shape()) = shape;
      break;
    case TypeProto::kSparseTensorType:
      *(node_arg_info_.mutable_type()->mutable_sparse_tensor_type()->mutable_shape()) = shape;
      break;
    case TypeProto::kSequenceType:
    case TypeProto::kMapType:
    case TypeProto::kOpaqueType:
    case TypeProto::VALUE_NOT_SET:
    default:
      return;
  }
}

void NodeArg::ClearShape() {
  const auto type_case = node_arg_info_.type().value_case();
  switch (type_case) {
    case TypeProto::kTensorType:
      node_arg_info_.mutable_type()->mutable_tensor_type()->clear_shape();
      break;
    case TypeProto::kSparseTensorType:
      node_arg_info_.mutable_type()->mutable_sparse_tensor_type()->clear_shape();
      break;
    case TypeProto::kSequenceType:
    case TypeProto::kMapType:
    case TypeProto::kOpaqueType:
    case TypeProto::VALUE_NOT_SET:
    default:
      return;
  }
}

common::Status NodeArg::UpdateTypeAndShape(const ONNX_NAMESPACE::TypeProto& input_type, bool strict,
                                           bool override_types, const logging::Logger& logger) {
  if (!utils::HasType(node_arg_info_)) {
    *node_arg_info_.mutable_type() = input_type;
    type_ = DataTypeUtils::ToType(node_arg_info_.type());
    return Status::OK();
  }

  auto& current_type = *node_arg_info_.mutable_type();
  const auto current_type_case = current_type.value_case();
  const auto input_type_case = input_type.value_case();

  if (current_type_case != input_type_case)
    return ORT_MAKE_STATUS(ONNXRUNTIME, FAIL, "Type mismatch. Current=",
                           current_type_case, " Input=", input_type_case);

  switch (input_type_case) {
    case TypeProto::kTensorType: {
      const auto& input_tensor_type = input_type.tensor_type();
      const auto& input_tensor_elem_type = input_tensor_type.elem_type();
      const auto& current_tensor_elem_type = current_type.tensor_type().elem_type();

      if (input_tensor_elem_type != current_tensor_elem_type) {
        if (override_types) {
          DataType inferred_type = DataTypeUtils::ToType(input_type);
          // The "SetType" call will override the shape information to empty.
          // If the original tensor has shape information, need to set it back.
          if (Shape()) {
            auto old_shape = *Shape();
            SetType(inferred_type);
            SetShape(old_shape);
          } else {
            SetType(inferred_type);
          }
        } else {
          return ORT_MAKE_STATUS(ONNXRUNTIME, FAIL, "Tensor element type mismatch. ",
                                 static_cast<TensorProto_DataType>(input_tensor_elem_type), " != ",
                                 static_cast<TensorProto_DataType>(current_tensor_elem_type));
        }
      }

      if (utils::HasShape(input_tensor_type)) {
        auto& current_tensor_type = *current_type.mutable_tensor_type();
        if (utils::HasShape(current_tensor_type)) {
          ORT_RETURN_IF_ERROR(MergeShapeInfo(Name(), input_tensor_type, current_tensor_type, strict, logger));
        } else {
          current_tensor_type = input_tensor_type;
        }
      }

      break;
    }
    case TypeProto::kSparseTensorType: {
      const auto& input_tensor_type = input_type.sparse_tensor_type();
      const auto input_tensor_elem_type = input_tensor_type.elem_type();
      const auto current_tensor_elem_type = current_type.sparse_tensor_type().elem_type();

      if (input_tensor_elem_type != current_tensor_elem_type) {
        if (override_types) {
          DataType inferred_type = DataTypeUtils::ToType(input_type);
          if (Shape()) {
            auto old_shape = *Shape();
            SetType(inferred_type);
            SetShape(old_shape);
          } else {
            SetType(inferred_type);
          }
        } else {
          return ORT_MAKE_STATUS(ONNXRUNTIME, FAIL, "SparseTensor element type mismatch. ",
                                 static_cast<TensorProto_DataType>(input_tensor_elem_type), " != ",
                                 static_cast<TensorProto_DataType>(current_tensor_elem_type));
        }
      }

      if (utils::HasShape(input_tensor_type)) {
        auto& current_tensor_type = *current_type.mutable_sparse_tensor_type();
        if (utils::HasShape(current_tensor_type)) {
          // TODO: Check if we need to merge shape here
          // if so we'd need to provide merging routine ONNX
          // mergeInShapeInfo(input_tensor_type, current_tensor_type);
        } else {
          current_tensor_type = input_tensor_type;
        }
      }
    } break;
    case TypeProto::kSequenceType:
    case TypeProto::kMapType:
    case TypeProto::kOpaqueType:
    case TypeProto::VALUE_NOT_SET:
      break;
  }

  return Status::OK();
}

common::Status NodeArg::UpdateTypeAndShape(const NodeArg& node_arg, bool strict, bool override_types,
                                           const logging::Logger& logger) {
  auto status = Status::OK();

  if (utils::HasType(node_arg.node_arg_info_))
    status = UpdateTypeAndShape(node_arg.node_arg_info_.type(), strict, override_types, logger);

  return status;
}

void NodeArg::SetType(DataType p_type) {
  if (nullptr == p_type) {
    return;
  }

  type_ = p_type;
  *(node_arg_info_.mutable_type()) = DataTypeUtils::ToTypeProto(p_type);
}

void NodeArg::SetType(const TypeProto& type_proto) {
  type_ = DataTypeUtils::ToType(type_proto);
  *(node_arg_info_.mutable_type()) = type_proto;
}

#endif  // !defined(ORT_MINIMAL_BUILD)

bool NodeArg::Exists() const noexcept {
  return exists_;
}

Node::EdgeEnd::EdgeEnd(const Node& node, int src_arg_index, int dst_arg_index) noexcept
    : node_(&node),
      src_arg_index_(src_arg_index),
      dst_arg_index_(dst_arg_index) {
}

Node::EdgeEnd::EdgeEnd(const Node& node) noexcept
    : EdgeEnd(node, INT_MAX, INT_MAX) {
}

Node::NodeConstIterator::NodeConstIterator(EdgeConstIterator p_iter) {
  m_iter = p_iter;
}

bool Node::NodeConstIterator::operator==(const NodeConstIterator& p_other) const {
  return m_iter == p_other.m_iter;
}

bool Node::NodeConstIterator::operator!=(const NodeConstIterator& p_other) const {
  return m_iter != p_other.m_iter;
}

void Node::NodeConstIterator::operator++() {
  ++m_iter;
}

void Node::NodeConstIterator::operator--() {
  --m_iter;
}

const Node& Node::NodeConstIterator::operator*() const {
  return (*m_iter).GetNode();
}

const Node* Node::NodeConstIterator::operator->() const {
  return &(operator*());
}

<<<<<<< HEAD
NodeIndex Node::Index() const noexcept {
  return index_;
}

const std::string& Node::Name() const noexcept {
  return name_;
}

const std::string& Node::OpType() const noexcept {
  return op_type_;
}

const std::string& Node::Description() const noexcept {
  return description_;
}

const std::string& Node::Domain() const noexcept {
  return domain_;
}

const OpSchema* Node::Op() const noexcept {
  return op_;
}

int Node::Priority() const noexcept {
  return priority_;
}

void Node::SetPriority(int priority) noexcept {
  priority_ = priority;
}

Node::Type Node::NodeType() const noexcept {
  return node_type_;
}
=======
#if !defined(ORT_MINIMAL_BUILD)
>>>>>>> e0b49844

void Node::SetNodeType(Node::Type node_type) noexcept {
  node_type_ = node_type;
}

const Function* Node::GetFunctionBody(bool try_init_func_body) {
  if (nullptr != func_body_) {
    return func_body_;
  }

  // Initialize function body
  if (try_init_func_body) {
    graph_->InitFunctionBodyForNode(*this);
  }

  return func_body_;
}

void Node::SetFunctionBody(const Function& func) {
  func_body_ = &func;
  op_ = &func.OpSchema();
  since_version_ = op_->since_version();
}

void Node::SetExecutionProviderType(ProviderType execution_provider_type) {
  execution_provider_type_ = execution_provider_type;
}

void Node::ToProto(NodeProto& proto, bool update_subgraphs) const {
  proto.set_name(name_);
  proto.set_op_type(op_type_);

  if (!domain_.empty())
    proto.set_domain(domain_);

  if (!description_.empty())
    proto.set_doc_string(description_);

  // Set attributes.
  proto.clear_attribute();
  for (const auto& attribute : attributes_) {
    const gsl::not_null<AttributeProto*> attr{proto.add_attribute()};
    *attr = attribute.second;  // copy
    if (update_subgraphs && attr->has_g()) {
      attr->clear_g();
      *attr->mutable_g() = attr_to_subgraph_map_.find(attribute.first)->second->ToGraphProto();
    }
  }

  // Set inputs' definitions.
  proto.clear_input();
  for (auto& input_def : definitions_.input_defs) {
    proto.add_input(input_def->Name());
  }

  // Set outputs' definitions.
  proto.clear_output();
  for (auto& output_def : definitions_.output_defs) {
    proto.add_output(output_def->Name());
  }
}

Status Node::SaveToOrtFormat(flatbuffers::FlatBufferBuilder& builder,
                             flatbuffers::Offset<fbs::Node>& fbs_node) const {
  // if type is Primitive it's an ONNX function and currently we have kernel implementations for all those
  if (func_body_ != nullptr && node_type_ != Type::Primitive) {
    return ORT_MAKE_STATUS(ONNXRUNTIME, FAIL, "Serialization of fused function body is not currently supported, ",
                           "Node [", name_, "] op_type [", op_type_, "]");
  }

  auto GetNodeArgsOrtFormat = [&builder](const std::vector<NodeArg*>& src) {
    std::vector<flatbuffers::Offset<flatbuffers::String>> node_args(src.size());
    std::transform(src.cbegin(), src.cend(), node_args.begin(),
                   [&builder](const NodeArg* nodearg) {
                     // NodeArg's name will be used by multiple places, create shared string
                     return builder.CreateSharedString(nodearg->Name());
                   });
    return builder.CreateVector(node_args);
  };

  auto name = builder.CreateString(name_);
  auto doc_string = builder.CreateString(description_);
  auto domain = builder.CreateSharedString(domain_);
  auto op_type = builder.CreateSharedString(op_type_);
  auto ep = builder.CreateSharedString(execution_provider_type_);
  auto inputs = GetNodeArgsOrtFormat(definitions_.input_defs);
  auto outputs = GetNodeArgsOrtFormat(definitions_.output_defs);
  auto input_arg_counts = builder.CreateVector(definitions_.input_arg_count);
  auto implicit_inputs = GetNodeArgsOrtFormat(definitions_.implicit_input_defs);

  // Node attributes
  std::vector<flatbuffers::Offset<fbs::Attribute>> attributes_vec;
  attributes_vec.reserve(attributes_.size());
  for (const auto& entry : attributes_) {
    const auto& attr_name = entry.first;
    const auto& attr_proto = entry.second;
    flatbuffers::Offset<fbs::Attribute> fbs_attr;
    Graph* graph = nullptr;
    if (attr_proto.has_g()) {
      const auto it = attr_to_subgraph_map_.find(attr_name);
      ORT_RETURN_IF_NOT(it != attr_to_subgraph_map_.cend(),
                        "Node [", name_, "] op_type [", op_type_, "] ", "does not have the graph for key ", attr_name);
      graph = it->second;
    }
    ORT_RETURN_IF_ERROR(
        experimental::utils::SaveAttributeOrtFormat(builder, attr_proto, fbs_attr, graph));
    attributes_vec.push_back(fbs_attr);
  }
  auto attributes = builder.CreateVector(attributes_vec);

  fbs::NodeBuilder nb(builder);
  nb.add_name(name);
  nb.add_doc_string(doc_string);
  nb.add_domain(domain);
  nb.add_since_version(since_version_);
  nb.add_index(gsl::narrow<uint32_t>(index_));
  nb.add_op_type(op_type);
  nb.add_type(static_cast<fbs::NodeType>(node_type_));
  nb.add_execution_provider_type(ep);
  nb.add_inputs(inputs);
  nb.add_outputs(outputs);
  nb.add_attributes(attributes);
  nb.add_input_arg_counts(input_arg_counts);
  nb.add_implicit_inputs(implicit_inputs);
  fbs_node = nb.Finish();
  return Status::OK();
}

flatbuffers::Offset<fbs::NodeEdge> Node::SaveEdgesToOrtFormat(flatbuffers::FlatBufferBuilder& builder) const {
  auto get_edges = [](const EdgeSet& edge_set) {
    std::vector<fbs::EdgeEnd> edges;
    edges.reserve(edge_set.size());
    for (const auto& edge : edge_set)
      edges.push_back(fbs::EdgeEnd(gsl::narrow<uint32_t>(edge.GetNode().Index()),
                                   edge.GetSrcArgIndex(), edge.GetDstArgIndex()));

    return edges;
  };

  const auto input_edges = get_edges(relationships_.input_edges);
  const auto output_edges = get_edges(relationships_.output_edges);
  return fbs::CreateNodeEdgeDirect(builder, gsl::narrow<uint32_t>(index_), &input_edges, &output_edges);
}

#endif  // !defined(ORT_MINIMAL_BUILD)

#if defined(ENABLE_ORT_FORMAT_LOAD)
Status Node::LoadFromOrtFormat(const onnxruntime::experimental::fbs::Node& fbs_node, Graph& graph,
                               const logging::Logger& logger, std::unique_ptr<Node>& node) {
  node.reset(new Node(fbs_node.index(), graph));
  return node->LoadFromOrtFormat(fbs_node, logger);
}

Status Node::LoadFromOrtFormat(const onnxruntime::experimental::fbs::Node& fbs_node, const logging::Logger& logger) {
  auto LoadNodeArgsFromOrtFormat =
      [&](const flatbuffers::Vector<flatbuffers::Offset<flatbuffers::String>>* fbs_node_arg_names,
          std::vector<NodeArg*>& node_args,
          bool check_parent_graph = false) -> Status {
    ORT_RETURN_IF(nullptr == fbs_node_arg_names, "fbs_node_arg_names cannot be null");
    node_args.reserve(fbs_node_arg_names->size());
    for (const auto& node_arg_name : *fbs_node_arg_names) {
      ORT_RETURN_IF(nullptr == node_arg_name, "node_arg_name cannot be null");
      auto* node_arg = check_parent_graph ? graph_->GetNodeArgIncludingParentGraphs(node_arg_name->str())
                                          : graph_->GetNodeArg(node_arg_name->str());
      ORT_RETURN_IF(nullptr == node_arg, "LoadNodeArgsFromOrtFormat: Node [", name_, "] op_type [", op_type_,
                    "], could not find NodeArg ", node_arg_name->str());
      node_args.push_back(node_arg);
    }
    return Status::OK();
  };

  // index_ was set in the ctor of this Node instance
  experimental::utils::LoadStringFromOrtFormat(name_, fbs_node.name());
  experimental::utils::LoadStringFromOrtFormat(description_, fbs_node.doc_string());
  experimental::utils::LoadStringFromOrtFormat(domain_, fbs_node.domain());
  since_version_ = fbs_node.since_version();
  experimental::utils::LoadStringFromOrtFormat(op_type_, fbs_node.op_type());
  node_type_ = static_cast<Node::Type>(fbs_node.type());
  experimental::utils::LoadStringFromOrtFormat(execution_provider_type_, fbs_node.execution_provider_type());
  ORT_RETURN_IF_ERROR(LoadNodeArgsFromOrtFormat(fbs_node.inputs(), definitions_.input_defs));

  // attributes
  auto fbs_attributes = fbs_node.attributes();
  if (fbs_attributes) {
    for (const auto* fbs_attr : *fbs_attributes) {
      ORT_RETURN_IF(nullptr == fbs_attr, "fbs_attr cannot be null");
      AttributeProto attr_proto;
      std::unique_ptr<Graph> subgraph;
      ORT_RETURN_IF_ERROR(
          experimental::utils::LoadAttributeOrtFormat(*fbs_attr, attr_proto, subgraph, *graph_, *this, logger));

      // If we have a sub graph in this attributes, it will be loaded into subgraph ptr
      // while the attribute proto contains the sub graph will have the empty g() field
      if (attr_proto.type() == AttributeProto_AttributeType_GRAPH) {
        ORT_RETURN_IF_NOT(subgraph, "Serialization error. Graph attribute was serialized without Graph instance");
        attr_to_subgraph_map_.emplace(attr_proto.name(), gsl::not_null<Graph*>(subgraph.get()));
        subgraphs_.push_back(std::move(subgraph));
      }

      AddAttribute(attr_proto.name(), attr_proto);
    }
  }

  ORT_RETURN_IF_ERROR(LoadNodeArgsFromOrtFormat(fbs_node.implicit_inputs(), definitions_.implicit_input_defs,
                                                /* check parent graphs */ true));

  {  // input_arg_counts
    auto fbs_input_arg_counts = fbs_node.input_arg_counts();
    ORT_RETURN_IF(nullptr == fbs_input_arg_counts, "Node::LoadFromOrtFormat, input_arg_counts is missing");
    auto& input_arg_count = definitions_.input_arg_count;
    input_arg_count.reserve(fbs_input_arg_counts->size());
    input_arg_count.insert(input_arg_count.begin(), fbs_input_arg_counts->cbegin(), fbs_input_arg_counts->cend());
  }

  ORT_RETURN_IF_ERROR(LoadNodeArgsFromOrtFormat(fbs_node.outputs(), definitions_.output_defs));

  return Status::OK();
}

Status Node::LoadEdgesFromOrtFormat(const onnxruntime::experimental::fbs::NodeEdge& fbs_node_edges,
                                    const Graph& graph) {
  ORT_RETURN_IF(fbs_node_edges.node_index() != index_,
                "input index: ", fbs_node_edges.node_index(), " is not the same as this node's index:", index_);

  auto add_edges = [&graph](const flatbuffers::Vector<const onnxruntime::experimental::fbs::EdgeEnd*>* fbs_edges,
                            EdgeSet& edge_set, const std::string dst_name) -> Status {
    if (fbs_edges) {
      for (const auto* fbs_edge : *fbs_edges) {
        ORT_RETURN_IF(nullptr == fbs_edge, "Node::LoadEdgesFromOrtFormat, edge is missing for ", dst_name);
        edge_set.emplace(*graph.GetNode(fbs_edge->node_index()), fbs_edge->src_arg_index(), fbs_edge->dst_arg_index());
      }
    }
    return Status::OK();
  };

  ORT_RETURN_IF_ERROR(add_edges(fbs_node_edges.input_edges(), relationships_.input_edges, "input edges"));
  ORT_RETURN_IF_ERROR(add_edges(fbs_node_edges.output_edges(), relationships_.output_edges, "output edges"));

  return Status::OK();
}
#endif

#if !defined(ORT_MINIMAL_BUILD)
void Node::Init(const std::string& name,
                const std::string& op_type,
                const std::string& description,
                const std::vector<NodeArg*>& input_args,
                const std::vector<NodeArg*>& output_args,
                const NodeAttributes* attributes,
                const std::string& domain) {
  name_ = name;
  op_type_ = op_type;
  description_ = description;
  definitions_.input_defs = input_args;
  definitions_.output_defs = output_args;
  domain_ = domain;
  priority_ = 0;
  if (kOnnxDomainAlias == domain_) {
    domain_ = kOnnxDomain;
  }

  // Set each arg count as 1 by default.
  // It could be adjusted when resolving the node with its operator
  // information.
  definitions_.input_arg_count.assign(input_args.size(), 1);

  if (attributes) {
    attributes_ = *attributes;

    for (auto& name_to_attr : attributes_) {
      if (utils::HasGraph(name_to_attr.second)) {
        CreateSubgraph(name_to_attr.first);
      }
    }
  }
}

Node::Definitions& Node::MutableDefinitions() noexcept {
  // someone fetching these is going to change something
  graph_->SetGraphResolveNeeded();
  graph_->SetGraphProtoSyncNeeded();
  return definitions_;
}

Node::Relationships& Node::MutableRelationships() noexcept {
  // someone fetching these is going to change something
  graph_->SetGraphResolveNeeded();
  graph_->SetGraphProtoSyncNeeded();
  return relationships_;
}

void Node::CreateSubgraph(const std::string& attr_name) {
  auto attr = attributes_.find(attr_name);

  if (attr != attributes_.cend() && utils::HasGraph(attr->second)) {
    GraphProto& mutable_graph = *attr->second.mutable_g();
    std::unique_ptr<Graph> subgraph{new Graph(*graph_, *this, mutable_graph)};
    attr_to_subgraph_map_.insert({std::string(attr_name), gsl::not_null<Graph*>{subgraph.get()}});
    subgraphs_.push_back(std::move(subgraph));
  }
}

#endif  // !defined(ORT_MINIMAL_BUILD)

void Node::AddAttribute(const std::string& attr_name, const AttributeProto& value) {
  graph_->SetGraphResolveNeeded();
  graph_->SetGraphProtoSyncNeeded();
  attributes_[attr_name] = value;
}

#define ADD_BASIC_ATTR_IMPL(type, enumType, field)                           \
  void Node::AddAttribute(const std::string& attr_name, const type& value) { \
    graph_->SetGraphResolveNeeded();                                         \
    graph_->SetGraphProtoSyncNeeded();                                       \
    AttributeProto a;                                                        \
    a.set_name(attr_name);                                                   \
    a.set_type(enumType);                                                    \
    a.set_##field(value);                                                    \
    attributes_[attr_name] = a;                                              \
  };

#define ADD_ATTR_IMPL(type, enumType, field)                                 \
  void Node::AddAttribute(const std::string& attr_name, const type& value) { \
    graph_->SetGraphResolveNeeded();                                         \
    graph_->SetGraphProtoSyncNeeded();                                       \
    AttributeProto a;                                                        \
    a.set_name(attr_name);                                                   \
    a.set_type(enumType);                                                    \
    *(a.mutable_##field()) = value;                                          \
    attributes_[attr_name] = a;                                              \
  };

#define ADD_LIST_ATTR_IMPL(type, enumType, field)            \
  void Node::AddAttribute(const std::string& attr_name,      \
                          const std::vector<type>& values) { \
    graph_->SetGraphResolveNeeded();                         \
    graph_->SetGraphProtoSyncNeeded();                       \
    AttributeProto a;                                        \
    a.set_name(attr_name);                                   \
    a.set_type(enumType);                                    \
    for (const auto& val : values) {                         \
      *(a.mutable_##field()->Add()) = val;                   \
    }                                                        \
    attributes_[attr_name] = a;                              \
  };

void Node::AddAttribute(const std::string& attr_name, const GraphProto& value) {
  graph_->SetGraphResolveNeeded();
  graph_->SetGraphProtoSyncNeeded();
  AttributeProto a;
  a.set_name(attr_name);
  a.set_type(AttributeProto_AttributeType::AttributeProto_AttributeType_GRAPH);
  *a.mutable_g() = value;
  attributes_[attr_name] = a;

#if !defined(ORT_MINIMAL_BUILD)
  // subgraph is created via deserialization and not here in a minimal build
  CreateSubgraph(attr_name);
#endif
};

ADD_BASIC_ATTR_IMPL(float, AttributeProto_AttributeType::AttributeProto_AttributeType_FLOAT, f)
ADD_BASIC_ATTR_IMPL(int64_t, AttributeProto_AttributeType::AttributeProto_AttributeType_INT, i)
ADD_BASIC_ATTR_IMPL(std::string, AttributeProto_AttributeType::AttributeProto_AttributeType_STRING, s)
ADD_ATTR_IMPL(TensorProto, AttributeProto_AttributeType::AttributeProto_AttributeType_TENSOR, t)
ADD_LIST_ATTR_IMPL(float, AttributeProto_AttributeType::AttributeProto_AttributeType_FLOATS, floats)
ADD_LIST_ATTR_IMPL(int64_t, AttributeProto_AttributeType::AttributeProto_AttributeType_INTS, ints)
ADD_LIST_ATTR_IMPL(std::string, AttributeProto_AttributeType::AttributeProto_AttributeType_STRINGS, strings)
ADD_LIST_ATTR_IMPL(TensorProto, AttributeProto_AttributeType::AttributeProto_AttributeType_TENSORS, tensors)
ADD_LIST_ATTR_IMPL(GraphProto, AttributeProto_AttributeType::AttributeProto_AttributeType_GRAPHS, graphs)
#if !defined(ORT_MINIMAL_BUILD)
ADD_ATTR_IMPL(SparseTensorProto, AttributeProto_AttributeType::AttributeProto_AttributeType_SPARSE_TENSOR, sparse_tensor)
ADD_LIST_ATTR_IMPL(SparseTensorProto, AttributeProto_AttributeType::AttributeProto_AttributeType_SPARSE_TENSORS, sparse_tensors)
#endif

#if !defined(ORT_MINIMAL_BUILD)
bool Node::ClearAttribute(const std::string& attr_name) {
  graph_->SetGraphResolveNeeded();
  graph_->SetGraphProtoSyncNeeded();
  return attributes_.erase(attr_name) > 0;
}

Status Node::UpdateInputArgCount() {
  // The node refers to a primitive operator.
  // Infer and verify node input arg type information.
  int total_arg_count = std::accumulate(definitions_.input_arg_count.cbegin(),
                                        definitions_.input_arg_count.cend(), 0);

  if (total_arg_count < 0 || static_cast<size_t>(total_arg_count) != definitions_.input_defs.size()) {
    return ORT_MAKE_STATUS(ONNXRUNTIME, FAIL,
                           "This is an invalid model. "
                           "The sum of input arg count is not equal to size of input defs in node (",
                           name_, ")");
  }

  // op_ is always valid when this is called
  const ONNX_NAMESPACE::OpSchema& op = *Op();

  // Verify size of node arg count is same as input number in
  // operator definition.
  if (op.inputs().size() != definitions_.input_arg_count.size()) {
    // Adjust input arg count array with op definition
    // The adjustment will work as below,
    // In total, there're <total_arg_count> inputs, which
    // will be split as <1, 1, 1, 1, ... 1, x> or
    // <1, 1, 1, 1, ...1, 0, 0, ...0>. The final input
    // arg count array's element number will be the same
    // as op definition, and the sum of all elements will
    // be equal to <total_arg_count>.
    auto& input_arg_count = definitions_.input_arg_count;
    input_arg_count.clear();
    size_t m = 0;
    auto arg_count_left = total_arg_count;

    if (!op.inputs().empty()) {
      for (; m < op.inputs().size() - 1; ++m) {
        if (arg_count_left > 0) {
          input_arg_count.push_back(1);
          arg_count_left--;
        } else {
          input_arg_count.push_back(0);
        }
      }
    }

    // Set the arg count for the last input formal parameter.
    // NOTE: in the case that there's no .input(...) defined
    // in op schema, all input args will be fed as one input
    // of the operator.
    input_arg_count.push_back(arg_count_left);

    graph_->SetGraphResolveNeeded();
    graph_->SetGraphProtoSyncNeeded();
  }

  return Status::OK();
}

Graph* Node::GetMutableGraphAttribute(const std::string& attr_name) {
  Graph* subgraph = nullptr;

  const auto& entry = attr_to_subgraph_map_.find(attr_name);
  if (entry != attr_to_subgraph_map_.cend()) {
    subgraph = entry->second;
  }

  return subgraph;
}

const Graph* Node::GetGraphAttribute(const std::string& attr_name) const {
  return const_cast<Node*>(this)->GetMutableGraphAttribute(attr_name);
}

void Node::ReplaceDefs(const std::map<const onnxruntime::NodeArg*, onnxruntime::NodeArg*>& replacements) {
  std::vector<std::vector<NodeArg*>*> all_defs = {&definitions_.input_defs, &definitions_.output_defs};

  for (auto pair : replacements)
    for (auto* defs : all_defs)
      for (auto& def : *defs)
        if (def == pair.first)
          def = pair.second;
}

#endif  // !defined(ORT_MINIMAL_BUILD)

std::vector<gsl::not_null<const Graph*>> Node::GetSubgraphs() const {
  std::vector<gsl::not_null<const Graph*>> subgraphs;
  subgraphs.reserve(attr_to_subgraph_map_.size());
  using value_type = std::unordered_map<std::string, gsl::not_null<Graph*>>::value_type;
  std::transform(attr_to_subgraph_map_.cbegin(), attr_to_subgraph_map_.cend(), std::back_inserter(subgraphs),
                 [](const value_type& entry) { return entry.second; });

  return subgraphs;
}

void Node::ForEachDef(std::function<void(const onnxruntime::NodeArg&, bool is_input)> func,
                      bool include_missing_optional_defs) const {
  for (const auto* arg : InputDefs()) {
    if (include_missing_optional_defs || arg->Exists())
      func(*arg, true);
  }

  for (const auto* arg : ImplicitInputDefs()) {
    if (include_missing_optional_defs || arg->Exists())
      func(*arg, true);
  }

  for (const auto* arg : OutputDefs()) {
    if (include_missing_optional_defs || arg->Exists())
      func(*arg, false);
  }
};

// Constructor: Given a <GraphProto> loaded from model file, construct
// a <Graph> object and Resolve() it.
//Status Graph::LoadGraph(const GraphProto& graph_proto,
//                        const std::unordered_map<std::string, int>& domain_to_version,
//                        Version ir_version,
//                        std::unique_ptr<Graph>& new_graph) {
//  // create instance. need to call private ctor so can't use make_unique
//  GSL_SUPPRESS(r .11)
//  new_graph.reset(new Graph(nullptr, &graph_proto, domain_to_version, ir_version));
//
//  // as we just loaded from file we want to fully initialize/Resolve, but not let that change
//  // the proto sync flag
//  ResolveOptions options;
//  options.no_proto_sync_required = true;
//  auto status = new_graph->Resolve(options);
//  return status;
//}
using google::protobuf::RepeatedPtrField;

#if !defined(ORT_MINIMAL_BUILD)

Graph::Graph(const Model& owning_model,
             GraphProto* graph_proto,
             const std::unordered_map<std::string, int>& domain_to_version,
             Version ir_version,
             IOnnxRuntimeOpSchemaCollectionPtr schema_registry,
             const logging::Logger& logger)
    : Graph(owning_model, graph_proto, domain_to_version, ir_version, schema_registry, nullptr, nullptr, logger) {}

Graph::Graph(const Model& owning_model,
             GraphProto* graph_proto, const std::unordered_map<std::string, int>& domain_to_version, Version ir_version,
             IOnnxRuntimeOpSchemaCollectionPtr schema_registry, Graph* parent_graph, const Node* parent_node,
             const logging::Logger& logger)
    : owning_model_(owning_model),
      graph_proto_(graph_proto),
      schema_registry_(schema_registry),
      graph_resolve_needed_(true),
      domain_to_version_(domain_to_version),
      ir_version_(ir_version),
      using_latest_onnx_opset_(UsingLatestOnnxOpset(domain_to_version)),
      parent_graph_(parent_graph),
      parent_node_(parent_node),
      logger_(logger),
      is_loaded_from_model_file_(GraphLoadedFromModelFile(graph_proto_)) {
  ORT_ENFORCE(graph_proto != nullptr, "graph_proto cannot be null");
  ArgNameToTypeMap name_to_type_map;

  // Process 'Constant' nodes
  // Put the 'TensorProto' stored in the 'Constant' nodes attribute into the graphs initializer list
  for (auto& node : graph_proto_->node()) {
    if (node.op_type() != kConstant) {
      continue;
    }

    const gsl::not_null<TensorProto*> tensor{graph_proto_->add_initializer()};
    auto status = utils::ConstantNodeProtoToTensorProto(node, *tensor);
    ORT_ENFORCE(status.IsOK(), status.ToString());
  }

  // Remove constant nodes as they're replaced with initializers above.
  const gsl::not_null<RepeatedPtrField<NodeProto>*> graph_mutable_nodes{graph_proto_->mutable_node()};
  graph_mutable_nodes->erase(
      std::remove_if(graph_mutable_nodes->begin(), graph_mutable_nodes->end(),
                     [](NodeProto& p) {
                       return (p.op_type() == kConstant);
                     }),
      graph_mutable_nodes->end());

  // Collect all node arg name, type, shape information in the graph.
  // type/shape information will be assigned to each node arg when going
  // thru all nodes later.

  // process graph inputs first as we want the type/shape from them to be preferred if a graph input
  // has a matching initializer
  for (auto& graph_input : graph_proto_->input()) {
    if (utils::HasName(graph_input)) {
      if (utils::HasType(graph_input)) {
        name_to_type_map[graph_input.name()] = graph_input.type();
        GetOrCreateNodeArg(graph_input.name(), &graph_input.type());
      } else {
        // subgraph inputs can have type inferred later. need to create a NodeArg in case this input is only used in
        // a nested subgraph (a NodeArg won't be added by AddNode for the nodes in this subgraph)
        if (IsSubgraph()) {
          GetOrCreateNodeArg(graph_input.name(), nullptr);
        }
      }
    }
  }

  // Copy initial tensors to a map.
  for (auto& tensor : graph_proto_->initializer()) {
    name_to_initial_tensor_[tensor.name()] = &tensor;

    NodeArg* matching_graph_input = GetNodeArg(tensor.name());
    TypeProto t{TypeProtoFromTensorProto(tensor)};

    if (!utils::HasElemType(t.tensor_type())) {
      ORT_THROW("This is an invalid model. Tensor does not have type information.");
    }

    if (ir_version_ < 4) {
      // initializers can have matching graph inputs but are treated as constant,
      // so we prefer the shape from the initializer
      name_to_type_map[tensor.name()] = t;
      if (matching_graph_input != nullptr) {
        ORT_THROW_IF_ERROR(matching_graph_input->UpdateTypeAndShape(t, true, false, logger));
      }
    } else {
      // v4 and later allows a constant initializer with no matching graph input. create a NodeArg for these.
      // otherwise we prefer the shape from the graph input so leave matching_graph_input as is.
      if (matching_graph_input == nullptr) {
        name_to_type_map[tensor.name()] = t;
        ORT_IGNORE_RETURN_VALUE(GetOrCreateNodeArg(tensor.name(), &t));
      } else {
        LOGS(logger_, WARNING) << "Initializer " << tensor.name()
                               << " appears in graph inputs and will not be treated as constant value/weight. "
                               << "This may prevent some of the graph optimizations, like const folding. "
                               << "Move it out of graph inputs if there is no need to override it, "
                               << "by either re-generating the model with latest exporter/converter "
                               << "or with the tool onnxruntime/tools/python/remove_initializer_from_input.py.";
      }
    }
  }

  for (auto& graph_output : graph_proto_->output()) {
    if (utils::HasName(graph_output) && utils::HasType(graph_output)) {
      auto& name = graph_output.name();
      name_to_type_map[name] = graph_output.type();
      // always create NodeArg for graph output, in case it's from initializer
      GetOrCreateNodeArg(name, &graph_output.type());
    }
  }

  for (auto& node_arg : graph_proto_->value_info()) {
    if (utils::HasName(node_arg) && utils::HasType(node_arg)) {
      name_to_type_map[node_arg.name()] = node_arg.type();
    }
  }

  for (const auto& node_proto : graph_proto_->node()) {
    AddNode(node_proto, name_to_type_map);
  }

  if (is_loaded_from_model_file_) {
    InitializeStateFromModelFileGraphProto();
  }
}

Graph::Graph(Graph& parent_graph, const Node& parent_node, ONNX_NAMESPACE::GraphProto& subgraph_proto)
    : Graph(parent_graph.owning_model_,
            &subgraph_proto,
            parent_graph.DomainToVersionMap(), parent_graph.IrVersion(), parent_graph.schema_registry_,
            &parent_graph,
            &parent_node, parent_graph.logger_) {
}

void Graph::InitializeStateFromModelFileGraphProto() {
  ORT_ENFORCE(
      graph_inputs_excluding_initializers_.empty() && graph_inputs_including_initializers_.empty() &&
          value_info_.empty() && graph_outputs_.empty(),
      "Graph state to be loaded into must be empty.");

  // Name to NodeArg mapping of all graph initializers.
  std::unordered_map<std::string, const NodeArg*> graph_initializers;

  // Name to NodeArg mapping of all graph inputs.
  std::unordered_map<std::string, const NodeArg*> graph_inputs;

  // Name to NodeArg mapping of all graph node outputs.
  std::unordered_map<std::string, const NodeArg*> nodes_outputs;

  for (auto& initializer : graph_proto_->initializer()) {
    auto& initializer_name = initializer.name();
    auto initializer_arg = GetNodeArg(initializer_name);
    graph_initializers.insert({initializer_name, initializer_arg});
  }

  // Set graph inputs.
  // <graph_inputs_including_initializers_> contains inputs exactly specified in proto.
  // <graph_inputs_excluding_initializers_> contains inputs without default value (specified as initializer).
  for (auto& graph_input : graph_proto_->input()) {
    auto& name = graph_input.name();
    const auto* node_arg = GetNodeArg(name);
    ORT_ENFORCE(node_arg, "Graph ctor should have created NodeArg for initializer. Missing:", name);
    graph_inputs.insert({name, node_arg});
    graph_inputs_including_initializers_.push_back(node_arg);
    if (graph_initializers.end() == graph_initializers.find(name)) {
      graph_inputs_excluding_initializers_.push_back(node_arg);
    }
  }

  for (const auto& node : Nodes()) {
    for (const auto* output_def : node.OutputDefs()) {
      nodes_outputs.insert({output_def->Name(), output_def});
    }
  }

  // Set graph outputs.
  // Graph outputs specified in the model must be nodes' outputs, initializer or graph inputs.
  for (auto& graph_output : graph_proto_->output()) {
    auto& graph_output_name = graph_output.name();
    auto iter = nodes_outputs.find(graph_output_name);
    if (nodes_outputs.end() == iter) {
      // Graph output is not found as any node's output.
      auto iter2 = graph_initializers.find(graph_output_name);
      if (graph_initializers.end() == iter2) {
        // Graph output is not found as any initializer.
        auto iter3 = graph_inputs.find(graph_output_name);
        if (graph_inputs.end() == iter3) {
          // Graph output is not found as any graph input.
          ORT_THROW(
              "This is an invalid model. Graph output (", graph_output_name,
              ") does not exist in the graph.");
        }
        graph_outputs_.push_back(iter3->second);
        continue;
      }
      graph_outputs_.push_back(iter2->second);
      continue;
    }
    graph_outputs_.push_back(iter->second);
  }

  // Set graph value_info_.
  for (const auto& graph_value_info : graph_proto_->value_info()) {
    const auto& name = graph_value_info.name();
    const auto* node_arg = GetNodeArg(name);
    if (node_arg != nullptr) {
      value_info_.push_back(node_arg);
    }
  }

  ComputeOverridableInitializers();
}

Status Graph::VerifyNoDuplicateName() {
  auto& inputs_and_initializers = resolve_context_.inputs_and_initializers;
  auto& output_args = resolve_context_.output_args;
  auto& node_name_to_index = resolve_context_.node_name_to_index;

  output_args.clear();
  node_name_to_index.clear();
  // inputs_and_initializers: this is passed in as a parameter, since functions don't have initializers
  // but graphs have them.

  for (auto& node : Nodes()) {
    // Verify node name should be unique.
    auto& node_name = node.Name();

    if (!node_name.empty() && node_name_to_index.end() != node_name_to_index.find(node_name)) {
      // The node has name and its name was used by another node.
      Status status(ONNXRUNTIME, FAIL,
                    "This is an invalid model. Error: two nodes with same node name (" + node_name + ").");
      return status;
    }

    node_name_to_index[node_name] = node.Index();

    // Verify node outputs' name should be unique.
    int output_index = -1;
    for (const auto* output_def : node.OutputDefs()) {
      ++output_index;
      if (output_def->Exists()) {
        auto& output_arg_name = output_def->Name();
        if (inputs_and_initializers.count(output_arg_name)) {
          Status status(ONNXRUNTIME, FAIL,
                        "This is an invalid model. Error: Duplicate definition of name (" + output_arg_name + ").");
          return status;
        }
        auto result = output_args.insert({output_arg_name, {&node, output_index}});
        if (!result.second) {
          // Two outputs with same name, so that insertion fails.
          Status status(ONNXRUNTIME, FAIL,
                        "This is an invalid model. Error: Duplicate definition of name (" + output_arg_name + ").");
          return status;
        }
      }
    }
  }
  return Status::OK();
}

// Recurse into any subgraphs to update the list of NodeArg values in outer scope.
// This information is needed to resolve any dependencies on outer scope values.
common::Status Graph::SetOuterScopeNodeArgs(const std::unordered_set<std::string>& outer_scope_node_args) {
  resolve_context_.outer_scope_node_args = outer_scope_node_args;

  if (!resolve_context_.nodes_with_subgraphs.empty()) {
    // Build the list of NodeArg's that are valid for a subgraph of this GraphBase instance:
    //   - outer scope for this graph
    //   - any inputs/initializers from this graph
    //   - any outputs from nodes in this graph
    //
    // We provide outputs from all nodes in this graph at this stage.
    // BuildConnections will link the node with the subgraph to any outer scope Node/NodeArgs it consumes.
    // PerformTopologicalSortAndCheckIsAcyclic will validate these links.
    std::unordered_set<std::string> node_args_in_scope_for_subgraph = outer_scope_node_args;

    node_args_in_scope_for_subgraph.insert(resolve_context_.inputs_and_initializers.cbegin(),
                                           resolve_context_.inputs_and_initializers.cend());

    std::transform(resolve_context_.output_args.cbegin(), resolve_context_.output_args.cend(),
                   std::inserter(node_args_in_scope_for_subgraph, node_args_in_scope_for_subgraph.end()),
                   [](const std::pair<std::string, std::pair<Node*, int>>& entry) { return entry.first; });

    for (auto* node : resolve_context_.nodes_with_subgraphs) {
      for (auto& subgraph : node->MutableSubgraphs()) {
        auto status = subgraph->SetOuterScopeNodeArgs(node_args_in_scope_for_subgraph);
        ORT_RETURN_IF_ERROR(status);
      }
    }
  }

  return Status::OK();
}

void Graph::AddEdge(NodeIndex src_node_index, NodeIndex dst_node_index, int src_arg_slot, int dst_arg_slot) {
  if (nodes_.size() <= src_node_index || src_arg_slot < 0 || nodes_.size() <= dst_node_index || dst_arg_slot < 0 ||
      nullptr == nodes_[src_node_index] || nullptr == nodes_[dst_node_index]) {
    // Invalid node indexes specified.
    ORT_THROW("Invalid node indexes specified when adding edge.");
  }

  NodeArg* src_arg = nullptr;
  NodeArg* dst_arg = nullptr;
  if (nodes_[src_node_index]->MutableDefinitions().output_defs.size() > static_cast<size_t>(src_arg_slot)) {
    src_arg = nodes_[src_node_index]->MutableDefinitions().output_defs[src_arg_slot];
  }

  if (nullptr == src_arg) {
    ORT_THROW("Invalid source node arg slot specified when adding edge.");
  }

  auto& dst_node_defs = nodes_[dst_node_index]->MutableDefinitions();
  NodeArg** dst_arg_pointer = nullptr;
  if (dst_node_defs.input_defs.size() > static_cast<size_t>(dst_arg_slot)) {
    dst_arg_pointer = &dst_node_defs.input_defs[dst_arg_slot];
    dst_arg = *dst_arg_pointer;
  } else {
    auto num_of_explicit_inputs = dst_node_defs.input_defs.size();
    if (num_of_explicit_inputs + dst_node_defs.implicit_input_defs.size() > static_cast<size_t>(dst_arg_slot)) {
      dst_arg_pointer = &dst_node_defs.implicit_input_defs[dst_arg_slot - num_of_explicit_inputs];
      dst_arg = *dst_arg_pointer;
    }
  }
  if (nullptr == dst_arg) {
    ORT_THROW("Invalid destination node arg slot specified when adding edge.");
  }

  if (src_arg != dst_arg) {
    if (src_arg->Type() != dst_arg->Type()) {
      // The output type of source node arg does not match the input type of destination node arg.
      ORT_THROW("Argument type mismatch when adding edge.");
    }
    *dst_arg_pointer = src_arg;
  }

  nodes_[src_node_index]->MutableRelationships().output_edges.insert(Node::EdgeEnd(*nodes_[dst_node_index], src_arg_slot, dst_arg_slot));
  nodes_[dst_node_index]->MutableRelationships().input_edges.insert(Node::EdgeEnd(*nodes_[src_node_index], src_arg_slot, dst_arg_slot));
}

void Graph::RemoveEdge(NodeIndex src_node_index, NodeIndex dst_node_index, int src_arg_slot, int dst_arg_slot) {
  if (nodes_.size() <= src_node_index || src_arg_slot < 0 || nodes_.size() <= dst_node_index || dst_arg_slot < 0 ||
      nullptr == nodes_[src_node_index] || nullptr == nodes_[dst_node_index]) {
    // Invalid node indexes specified.
    ORT_THROW("Invalid node indexes specified when removing edge.");
  }

  const NodeArg* src_arg = nullptr;
  const NodeArg* dst_arg = nullptr;
  if (nodes_[src_node_index]->GetDefinitions().output_defs.size() > static_cast<size_t>(src_arg_slot)) {
    src_arg = nodes_[src_node_index]->GetDefinitions().output_defs[src_arg_slot];
  }

  if (nullptr == src_arg) {
    ORT_THROW("Invalid source node arg slot specified when removing edge.");
  }

  auto& dst_node_defs = nodes_[dst_node_index]->GetDefinitions();
  if (dst_node_defs.input_defs.size() > static_cast<size_t>(dst_arg_slot)) {
    dst_arg = dst_node_defs.input_defs[dst_arg_slot];
  } else {
    auto num_of_explicit_inputs = dst_node_defs.input_defs.size();
    if (num_of_explicit_inputs + dst_node_defs.implicit_input_defs.size() > static_cast<size_t>(dst_arg_slot)) {
      dst_arg = dst_node_defs.implicit_input_defs[dst_arg_slot - num_of_explicit_inputs];
    }
  }
  if (nullptr == dst_arg) {
    ORT_THROW("Invalid destination node arg slot specified when removing edge.");
  }

  if (src_arg != dst_arg) {
    // The edge ends specified by source and destination arg slot are not referring to same node arg.
    // It means there was no edge between these two slots before.
    ORT_THROW("Argument mismatch when removing edge.");
  }

  nodes_[dst_node_index]->MutableRelationships().input_edges.erase(Node::EdgeEnd(*nodes_[src_node_index], src_arg_slot, dst_arg_slot));
  nodes_[src_node_index]->MutableRelationships().output_edges.erase(Node::EdgeEnd(*nodes_[dst_node_index], src_arg_slot, dst_arg_slot));
}

GSL_SUPPRESS(es .84)  // ignoring return value from unordered_map::insert causes noisy complaint
Status Graph::BuildConnections(std::unordered_set<std::string>& outer_scope_node_args_consumed) {
  const std::unordered_set<std::string>& outer_scope_node_args = resolve_context_.outer_scope_node_args;
  std::unordered_set<Node*> inner_nodes;

  std::unordered_set<std::string> node_args_consumed_by_subgraphs;

  // recurse into subgraphs first so we can update any nodes in this graph that are used by those subgraphs
  if (!resolve_context_.nodes_with_subgraphs.empty()) {
    for (auto* node : resolve_context_.nodes_with_subgraphs) {
      for (auto& subgraph : node->MutableSubgraphs()) {
        std::unordered_set<std::string> node_args_consumed;
        ORT_RETURN_IF_ERROR(subgraph->BuildConnections(node_args_consumed));

        for (auto& node_arg_name : node_args_consumed) {
          auto node_arg = GetNodeArg(node_arg_name);

          if (node_arg == nullptr) {
            // it's a node arg from outside this graph's scope, so add that to the list we return
            // so that we can add the dependency at the next level up. this happens if you have multiple
            // levels of subgraphs between the graph with the original NodeArg and the subgraph with implicit usage.
            ORT_IGNORE_RETURN_VALUE(outer_scope_node_args_consumed.insert(node_arg_name));

            if (!parent_graph_) {
              return ORT_MAKE_STATUS(
                  ONNXRUNTIME, INVALID_GRAPH,
                  "This is an invalid model. At top level graph without matching NodeArg that subgraph consumes. Name=",
                  node_arg_name,
                  " Graph may not conform to the ONNX spec and contain initializers that are not graph inputs.");
            }

            node_arg = parent_graph_->GetNodeArgIncludingParentGraphs(node_arg_name);

            // make sure the node arg is found in the parent graph/s
            if (!node_arg) {
              return ORT_MAKE_STATUS(
                  ONNXRUNTIME, INVALID_GRAPH,
                  "This is an invalid model. Failed to find NodeArg in all parent graphs. Name=", node_arg_name,
                  " Graph may not conform to the ONNX spec and contain initializers that are not graph inputs.");
            }
          } else {
            // this value may be produced by this graph, or it could still be coming from a parent graph if it
            // is also directly consumed at this level as we create a NodeArg for all Node inputs in this graph.
            // due to that we need to check the outputs from this level to determine if it is an outer scope value.
            // we don't have that info yet so store and check before returning from BuildConnections
            ORT_IGNORE_RETURN_VALUE(node_args_consumed_by_subgraphs.insert(node_arg_name));
          }

          // add it to the Node's list of implicit inputs
          auto& implicit_inputs = node->MutableDefinitions().implicit_input_defs;
          int input_slot_index = static_cast<int>(node->GetDefinitions().input_defs.size());
          auto iter = std::find(implicit_inputs.cbegin(), implicit_inputs.cend(), node_arg);
          if (implicit_inputs.cend() == iter) {
            implicit_inputs.push_back(node_arg);
            input_slot_index += static_cast<int>(implicit_inputs.size() - 1);
          } else {
            input_slot_index += static_cast<int>(iter - implicit_inputs.cbegin());
          }

          auto entry = resolve_context_.output_args.find(node_arg_name);
          if (entry != resolve_context_.output_args.end()) {
            // Create relationship between this node (node), and the node providing the output (output_node).
            Node& output_node = *entry->second.first;
            AddEdge(output_node.Index(), node->Index(), entry->second.second, input_slot_index);

            inner_nodes.insert(&output_node);

            // If this Graph was built manually, remove the implicit input from the graph outputs
            // if it is present there and not explicitly listed in the ordered graph outputs
            // (as that implies we should leave it as an output).
            // If the Graph was loaded from a GraphProto, honor the explicit graph outputs and leave as is.
            if (!is_loaded_from_model_file_) {
              graph_outputs_.erase(std::remove(graph_outputs_.begin(), graph_outputs_.end(), node_arg),
                                   graph_outputs_.end());
            }
          }
        }
      }
    }
  }

  // now build connections within this Graph instance
  node_arg_to_producer_node_.clear();
  node_arg_to_consumer_nodes_.clear();
  for (auto& node : Nodes()) {
    // Need mutable input defs to be able to set any outer scope NodeArg implicit inputs
    auto& input_args = node.MutableInputDefs();
    auto& output_args = node.MutableOutputDefs();

    if (!output_args.empty()) {
      for (const auto* output_arg : output_args) {
        if (output_arg->Exists()) {
          node_arg_to_producer_node_.insert({output_arg->Name(), node.Index()});
        }
      }
    }

    if (!input_args.empty()) {
      // This node needs inputs.

      int input_slot_index = -1;
      for (const auto* input_arg : input_args) {
        ++input_slot_index;
        if (!input_arg->Exists()) {
          // This input could be optional and it does not exist in this case.
          continue;
        }

        node_arg_to_consumer_nodes_[input_arg->Name()].insert(node.Index());
        const auto& input_arg_name = input_arg->Name();
        auto output_arg_iter = resolve_context_.output_args.find(input_arg_name);
        if (resolve_context_.output_args.end() != output_arg_iter) {
          // The input to this node is an output from a previous node in this graph.
          // Create relationship between this node (node), and the node providing the output (output_node).
          Node& output_node = *output_arg_iter->second.first;
          AddEdge(output_node.Index(), node.Index(), output_arg_iter->second.second, input_slot_index);

          inner_nodes.insert(&output_node);
        } else {
          // the value is either an input, an initializer, or coming from outer scope. we only need to take action
          // if coming from outer scope, so first check if this is a subgraph (otherwise there is no outer scope).
          if (parent_graph_ != nullptr) {
            // make sure it's not an input or initializer first as those override any outer scope values
            if (resolve_context_.inputs_and_initializers.find(input_arg_name) ==
                resolve_context_.inputs_and_initializers.cend()) {
              // If it is present in the outer scope it will be 'fed' by the execution frame
              // providing access to the OrtValue from the outer scope. Pass the name back up so nodes can
              // be linked correctly at that level.
              if (outer_scope_node_args.find(input_arg_name) != outer_scope_node_args.cend()) {
                ORT_IGNORE_RETURN_VALUE(outer_scope_node_args_consumed.insert(input_arg_name));
              }
            }
          }
        }
      }
    } else if (node.OutputDefs().empty()) {
      // This is a useless node.
      // It has no input/output.
      RemoveNode(node.Index());
    }
  }

  // finally check any node args consumed by subgraphs to see if they're available locally.
  // if not we add them to the list of outer scope values consumed.
  for (const auto& name : node_args_consumed_by_subgraphs) {
    if (node_arg_to_producer_node_.count(name) == 0 &&
        resolve_context_.inputs_and_initializers.find(name) == resolve_context_.inputs_and_initializers.cend()) {
      ORT_IGNORE_RETURN_VALUE(outer_scope_node_args_consumed.insert(name));
    }
  }

  return Status::OK();
}

#endif  // !defined(ORT_MINIMAL_BUILD)

NodeArg* Graph::GetNodeArgIncludingParentGraphs(const std::string& node_arg_name) {
  NodeArg* node_arg = GetNodeArg(node_arg_name);

  if (!node_arg && parent_graph_) {
    node_arg = parent_graph_->GetNodeArgIncludingParentGraphs(node_arg_name);
  }

  return node_arg;
}

void Graph::ReverseDFSFrom(const std::vector<NodeIndex>& from,
                           const std::function<void(const Node*)>& enter,
                           const std::function<void(const Node*)>& leave,
                           const std::function<bool(const Node*, const Node*)>& comp) const {
  std::vector<const Node*> node_vec;
  node_vec.reserve(from.size());
  for (auto i : from) {
    node_vec.push_back(GetNode(i));
  }

  ReverseDFSFrom(node_vec, enter, leave, comp, {});
}

void Graph::ReverseDFSFrom(const std::vector<const Node*>& from,
                           const std::function<void(const Node*)>& enter,
                           const std::function<void(const Node*)>& leave,
                           const std::function<bool(const Node*, const Node*)>& comp) const {
  ReverseDFSFrom(from, enter, leave, comp, {});
}

void Graph::ReverseDFSFrom(const std::vector<const Node*>& from,
                           const std::function<void(const Node*)>& enter,
                           const std::function<void(const Node*)>& leave,
                           const std::function<bool(const Node*, const Node*)>& comp,
                           const std::function<bool(const Node* from, const Node* to)>& stop) const {
  using WorkEntry = std::pair<const Node*, bool>;  // bool represents leave or not
  std::vector<WorkEntry> stack(from.size());
  for (size_t i = 0; i < from.size(); i++) {
    stack[i] = WorkEntry(from[i], false);
  }

  std::vector<bool> visited(MaxNodeIndex(), false);
  while (!stack.empty()) {
    const WorkEntry last_entry = stack.back();
    stack.pop_back();

    if (last_entry.first == nullptr) {
      continue;
    }
    const Node& n = *last_entry.first;

    if (last_entry.second) {
      // leave node
      leave(&n);
      continue;
    }

    if (visited[n.Index()]) continue;

    visited[n.Index()] = true;

    if (enter) enter(&n);

    if (leave) stack.emplace_back(&n, true);

    if (comp) {
      std::vector<const Node*> sorted_nodes;
      for (auto iter = n.InputNodesBegin(); iter != n.InputNodesEnd(); ++iter) {
        if (stop && stop(&n, &(*iter))) continue;
        sorted_nodes.push_back(&(*iter));
      }
      std::sort(sorted_nodes.begin(), sorted_nodes.end(), comp);
      for (const auto* in : sorted_nodes) {
        const NodeIndex idx = in->Index();
        if (!visited[idx]) {
          stack.emplace_back(in, false);
        }
      }
    } else {
      for (auto iter = n.InputNodesBegin(); iter != n.InputNodesEnd(); ++iter) {
        if (stop && stop(&n, &(*iter))) continue;
        const NodeIndex idx = (*iter).Index();
        if (!visited[idx]) {
          stack.emplace_back(GetNode(idx), false);
        }
      }
    }
  }
}

<<<<<<< HEAD
void Graph::KahnsTopologicalSort(const std::function<void(const Node*)>& enter,
                                 const std::function<bool(const Node*, const Node*)>& comp) const {
  std::unordered_map<NodeIndex, size_t> in_degree;
  std::priority_queue<const Node*, std::vector<const Node*>, decltype(comp)> to_visit(comp);
  std::vector<NodeIndex> topo_order;

  for (auto& node : Nodes()) {
    size_t input_edge_count = node.GetInputEdgesCount();
    in_degree.insert({node.Index(), input_edge_count});
    if (input_edge_count == 0) {
      to_visit.push(&node);
    }
  }

  while (!to_visit.empty()) {
    const Node* current = to_visit.top();
    to_visit.pop();

    if (!current) continue;

    if (enter) {
      enter(current);
    }

    for (auto node_it = current->OutputNodesBegin(); node_it != current->OutputNodesEnd(); ++node_it) {
      in_degree[node_it->Index()]--;

      if (in_degree[node_it->Index()] == 0) {
        to_visit.push(&*node_it);
      }
    }
    topo_order.push_back(current->Index());
  }

  if (NumberOfNodes() != static_cast<int>(topo_order.size())) {
    LOGS(logger_, WARNING) << "Some nodes are not included in the topological sort, graph might have a cycle.";
  }
}
=======
#if !defined(ORT_MINIMAL_BUILD)
>>>>>>> e0b49844

GSL_SUPPRESS(es .84)  // noisy warning about ignoring return value from insert(...)
Status Graph::PerformTopologicalSortAndCheckIsAcyclic() {
  nodes_in_topological_order_.clear();
  // nodes that have been processed and added to nodes_in_topological_order.
  std::unordered_set<NodeIndex> processed_nodes;
  std::unordered_set<NodeIndex> output_nodes;
  std::unordered_set<NodeIndex> nodes_added_for_processing;
  std::stack<NodeIndex> stack;

  // push the top level nodes into nodes_in_topological_order in the order they were added
  // to ensure that is consistent.
  auto& nodes_in_original_order = Nodes();
  std::for_each(nodes_in_original_order.cbegin(), nodes_in_original_order.cend(),
                [&](const Node& node) {
                  auto index = node.Index();

                  // find the top level nodes in the graph.
                  // need to also consider nodes that only have Constants as inputs as top level nodes,
                  // as the constant will get replaced by an initializer.
                  auto input_edges = node.GetRelationships().input_edges;
                  auto has_inputs = std::any_of(input_edges.cbegin(), input_edges.cend(), [](const Node::EdgeEnd& edge) {
                    return edge.GetNode().OpType() != kConstant;
                  });

                  if (!has_inputs) {
                    // add to the topological list, and ensure we skip these nodes when walking the graph
                    nodes_in_topological_order_.push_back(index);
                    processed_nodes.insert(index);

                    // mark this as added as we've fully processed it and don't need to do it again later
                    nodes_added_for_processing.insert(index);
                  }
                });

  // start at the bottom and work our way up the graph
  for (auto iter = Nodes().begin(); iter != Nodes().end(); ++iter) {
    if (iter->relationships_.output_edges.empty()) {
      // This is a leaf node.
      stack.push(iter->Index());
    }
  }

  while (!stack.empty()) {
    const NodeIndex current = stack.top();
    stack.pop();

    if (processed_nodes.find(current) != processed_nodes.end()) {
      continue;
    }

    if (nodes_added_for_processing.find(current) != nodes_added_for_processing.end()) {
      // we popped the stack and are back to a node that was added previously,
      // so we know all the upstream nodes from it have been fully processed,
      nodes_in_topological_order_.push_back(current);
      processed_nodes.insert(current);
      output_nodes.erase(current);
      continue;
    }

    const Node* node = GetNode(current);
    if (!node) {
      continue;
    }

    stack.push(current);
    output_nodes.insert(current);

    for (auto iter = node->InputNodesBegin(); iter != node->InputNodesEnd(); ++iter) {
      const NodeIndex idx = (*iter).Index();
      if (output_nodes.find(idx) != output_nodes.end()) {
        Status status(ONNXRUNTIME, FAIL, "This is an invalid model. Error: the graph is not acyclic.");
        return status;
      }

      // avoid re-processing nodes
      if (nodes_added_for_processing.find(idx) == nodes_added_for_processing.end()) {
        stack.push(idx);
      }
    }

    nodes_added_for_processing.insert(current);
  }

  if (num_of_nodes_ >= 0 && static_cast<size_t>(num_of_nodes_) == nodes_in_topological_order_.size()) {
    return Status::OK();
  }
  return Status(ONNXRUNTIME, FAIL, "This is an invalid model. Error: the graph is not acyclic.");
}

bool FullyDefinedType(const TypeProto& type_proto) {
  switch (type_proto.value_case()) {
    case TypeProto::kTensorType: {
      auto& tensor_type = type_proto.tensor_type();
      return utils::HasElemType(tensor_type);
    }
#if !defined(ORT_MINIMAL_BUILD)
    case TypeProto::kSparseTensorType: {
      auto& tensor_type = type_proto.sparse_tensor_type();
      return utils::HasElemType(tensor_type);
    }
#endif
    case TypeProto::kSequenceType: {
      auto& seq_type = type_proto.sequence_type();
      return utils::HasElemType(seq_type) && FullyDefinedType(seq_type.elem_type());
    }
    case TypeProto::kMapType: {
      auto& map_type = type_proto.map_type();
      return utils::HasKeyType(map_type) &&
             utils::HasValueType(map_type) &&
             FullyDefinedType(map_type.value_type());
    }
    case TypeProto::kOpaqueType:
      return true;
    case TypeProto::VALUE_NOT_SET:
    default:
      return false;
  }
}

// function to handle type/shape inferencing of a subgraph.
// parameters are the Graph instance for the subgraph, the input types from the control flow node that contains
// the subgraph, and the vector to write the output from the inferencing.
using SubgraphInferencingFunc =
    std::function<Status(const Node&, Graph&, const std::vector<const TypeProto*>&, std::vector<const TypeProto*>&, const Graph::ResolveOptions&)>;

class GraphInferencerImpl : public ONNX_NAMESPACE::GraphInferencer {
 public:
  GraphInferencerImpl(const Node& node, Graph& graph, SubgraphInferencingFunc& inferencing_func, const Graph::ResolveOptions& options)
      : node_(node), graph_(graph), inferencing_func_(inferencing_func), options_(options) {
  }

  // Perform inferencing on the graph contained in GraphInferencer.
  // Returns the graph output types post-inferencing.
  // We ignore input_data currently as the inferencing happens prior to receiving user input.
  std::vector<const TypeProto*> doInferencing(const std::vector<const TypeProto*>& input_types,
                                              const std::vector<const TensorProto*>& /*input_data*/) override {
    std::vector<const TypeProto*> output_types;

    auto status = inferencing_func_(node_, graph_, input_types, output_types, options_);

    if (status != Status::OK()) {
      fail_type_inference("Graph attribute inferencing failed: ", status.ErrorMessage());
    }

    return output_types;
  }

 private:
  const Node& node_;
  Graph& graph_;
  SubgraphInferencingFunc& inferencing_func_;
  const Graph::ResolveOptions& options_;
};

// An implementation of the InferenceContext interface required by operator-specific
// shape inference for onnxruntime graphs.
class InferenceContextImpl : public ONNX_NAMESPACE::InferenceContext {
  using AttributeGraphMap = std::unordered_map<std::string, Graph*>;

 public:
  InferenceContextImpl(Node& node,
                       SubgraphInferencingFunc subgraph_inferencing_func,
                       const Graph& graph,
                       const Graph::ResolveOptions& options) noexcept
      : node_(node),
        subgraph_inferencing_func_(subgraph_inferencing_func),
        graph_(graph),
        options_(options) {
    node_output_types_.resize(node.OutputDefs().size());
  }

  void RunInferencing() {
    auto schema = node_.Op();
    if (nullptr != schema) {
      schema->GetTypeAndShapeInferenceFunction()(*this);
    }
  }

  std::vector<TypeProto> InferredOutputTypes() const { return node_output_types_; }

  const AttributeProto* getAttribute(const std::string& name) const override {
    auto& attribute_value_map = node_.GetAttributes();
    auto iter = attribute_value_map.find(name);
    if (iter == attribute_value_map.end()) {
      return nullptr;
    }
    return &iter->second;
  }

  size_t getNumInputs() const noexcept override {
    return node_.InputDefs().size();
  }

  const TypeProto* getInputType(size_t index) const override {
    const TypeProto* type = nullptr;
    auto p_node_arg = node_.InputDefs().at(index);
    if ((nullptr != p_node_arg) && p_node_arg->Exists()) {
      type = p_node_arg->TypeAsProto();
    }

    return type;
  }

  size_t getNumOutputs() const noexcept override {
    return node_output_types_.size();
  }

  TypeProto* getOutputType(size_t index) override {
    return &node_output_types_[index];
  }

  const TensorProto* getInputData(size_t index) const override {
    auto def = node_.InputDefs()[index];
    if (!def)
      return nullptr;

    // only return data if it's for a constant initializer. checks for outer scope initializers
    // if this is a subgraph and the name isn't found locally.
    const TensorProto* initializer = graph_.GetConstantInitializer(def->Name(), true);
    return initializer;
  }

  GraphInferencer* getGraphAttributeInferencer(const std::string& attribute_name) override {
    GraphInferencer* graph_inferencer = nullptr;

    auto* subgraph = node_.GetMutableGraphAttribute(attribute_name);

    if (subgraph) {
      auto inferencer = onnxruntime::make_unique<GraphInferencerImpl>(node_, *subgraph, subgraph_inferencing_func_, options_);
      graph_inferencer = inferencer.get();
      graph_inferencers_.push_back(std::move(inferencer));
    } else {
      fail_type_inference("No Graph instance was found for attribute ",
                          attribute_name, " in node ", node_.Name());
    }

    return graph_inferencer;
  }

 private:
  Node& node_;
  // node_output_types_ will be populated by the operator-specific shape inference.
  std::vector<TypeProto> node_output_types_;
  SubgraphInferencingFunc subgraph_inferencing_func_;
  std::vector<std::unique_ptr<GraphInferencerImpl>> graph_inferencers_;
  const Graph& graph_;
  const Graph::ResolveOptions& options_;
};

Status Graph::InferAndVerifySubgraphTypes(const Node& node, Graph& subgraph,
                                          const std::vector<const TypeProto*>& input_types,
                                          std::vector<const TypeProto*>& output_types,
                                          const Graph::ResolveOptions& options) {
  auto status = Status::OK();

  output_types.clear();

  // the spec says all inputs should be provided for the subgraph so default to that first
  auto* subgraph_inputs = &subgraph.GetInputsIncludingInitializers();
  auto num_subgraph_inputs = subgraph_inputs->size();

  if (num_subgraph_inputs != input_types.size()) {
    // we also allow for just the required inputs to be provided to be user friendly due to ONNX requiring
    // initializers to have matching inputs (making them optional inputs that most likely the user doesn't want to
    // override).
    auto& required_subgraph_inputs = subgraph.GetInputs();
    auto num_required_subgraph_inputs = required_subgraph_inputs.size();

    if (num_required_subgraph_inputs != input_types.size()) {
      return ORT_MAKE_STATUS(ONNXRUNTIME, FAIL, "Size mismatch validating subgraph inputs. Got ", input_types.size(),
                             " inputs but subgraph has ", num_subgraph_inputs,
                             " inputs and requires ", num_required_subgraph_inputs,
                             " inputs. Either provide all subgraph inputs, or just the required inputs.");
    }

    subgraph_inputs = &required_subgraph_inputs;
    num_subgraph_inputs = num_required_subgraph_inputs;
  }

  // apply type/shape info to the subgraph's inputs
  for (size_t i = 0; i < num_subgraph_inputs; ++i) {
    const auto& input_type = *input_types[i];
    const auto& subgraph_input = *subgraph_inputs->at(i);

    NodeArg* mutable_nodearg = subgraph.GetNodeArg(subgraph_input.Name());
    status = mutable_nodearg->UpdateTypeAndShape(input_type, true, options.override_types, subgraph.logger_);
    if (!status.IsOK()) {
      return ORT_MAKE_STATUS(ONNXRUNTIME, FAIL, "Node:", node.Name(), " ", status.ErrorMessage());
    }
  }

  // Apply any current input type/shape information to the Nodes in the subgraph that are implicitly
  // consuming NodeArg's from this scope or higher.
  // The NodeArg's that implicit_input_defs point to would have any type/shape inferencing applied to them
  // by now. As the subgraph is referring to the outer scope NodeArg, we simply replace any information in
  // the subgraph with the details from the outer scope NodeArg.
  auto implicit_input_defs = node.GetDefinitions().implicit_input_defs;
  for (const auto* implicit_node_arg : implicit_input_defs) {
    auto subgraph_nodearg = subgraph.GetNodeArg(implicit_node_arg->Name());

    // the implicit input defs may be for a nested subgraph, so it won't necessarily match here.
    // if that is the case, we will update the type/shape information when we descend into the
    // nested subgraph later.
    if (!subgraph_nodearg)
      continue;

    status = subgraph_nodearg->UpdateTypeAndShape(*implicit_node_arg, true, options.override_types, subgraph.logger_);
    if (!status.IsOK()) {
      return ORT_MAKE_STATUS(ONNXRUNTIME, FAIL, "Node:", node.Name(), " ", status.ErrorMessage());
    }

    // all values above us should have a type by now due to ONNX requirements.
    if (subgraph_nodearg->Type() == nullptr)
      return ORT_MAKE_STATUS(ONNXRUNTIME, FAIL, "Subgraph input missing type.");
  }

  // now that we have handled the input types, do the type/shape inferencing for the subgraph
  // to flow the type/shape info through it
  status = subgraph.PerformTypeAndShapeInferencing(options);
  ORT_RETURN_IF_ERROR(status);

  auto& subgraph_outputs = subgraph.GetOutputs();
  for (const auto* output : subgraph_outputs) {
    output_types.push_back(output->TypeAsProto());
  }

  return Status::OK();
}

Status Graph::UpdateShapeInference(Node& node) {
  // We only use this during constant folding, and we don't constant fold control flow nodes.
  ORT_ENFORCE(node.GetAttributeNameToMutableSubgraphMap().empty(),
              "UpdateTypeShapeInference is not intended to be used with control flow nodes containing subgraphs");

  // Whilst the type inferencing will run again we don't allow type overrides due to using the default
  // ResolveOptions settings, so essentially this can only change the shape information.
  return InferAndVerifyTypeMatch(node, *node.Op(), {});
}

// Implementation of type-inference and type-checking for a single node
GSL_SUPPRESS(f .23)  // spurious warning about inferred_type never being checked for null
Status Graph::InferAndVerifyTypeMatch(Node& node, const OpSchema& op, const ResolveOptions& options) {
  auto& node_name = node.Name();

  // if we're building a graph we permit outer scope node args to have no type
  // as the 'real' Resolve at runtime will have type inferencing
  auto is_outer_scope_nodearg = [this](const std::string& name) {
    return outer_scope_node_arg_names_.find(name) != outer_scope_node_arg_names_.cend();
  };

  // <k> index used to navigate node->InputDefs().
  int k = 0;
  std::unordered_map<std::string, DataType> type_parameter_to_type_map;

  for (size_t i = 0; i < node.InputArgCount().size(); ++i) {
    // Number of inputs corresponding to the i-th argument.
    const int arg_count = node.InputArgCount()[i];
    // The i-th formal parameter definition.
    auto op_formal_parameter = op.inputs()[i];

    // Check all <arg_count> actual parameters (corresponding to the k-th input)
    // match the formal parameter definition (i-th argument).
    for (int j = 0; j < arg_count; ++j, ++k) {
      auto& input_def = node.MutableDefinitions().input_defs[k];
      if (!input_def->Exists())
        continue;

      if (input_def->Type() == nullptr) {
        // if we are building a subgraph that uses outer scope values,
        // allow an empty type as it will be copied from the outer scope graph at runtime
        if (is_outer_scope_nodearg(input_def->Name()))
          continue;

        // Logic error: This should not happen if we properly checked that every use has
        // a corresponding def, for which type-inference already produced a valid type
        Status status(ONNXRUNTIME, FAIL,
                      "This is an invalid model. "
                      "Node (" +
                          node_name + ") input arg (" +
                          input_def->Name() + ") does not have type information set by parent node.");
        return status;
      }

      // Verify that the actual parameter's type is one of permitted types of the formal parameter
      DataType input_type = input_def->Type();
      auto& permitted_types = op_formal_parameter.GetTypes();
      if (0 == permitted_types.count(input_type)) {
        std::string null_pointer("(null)");
        if (input_type == nullptr) input_type = &null_pointer;
        // Type error in input model/graph.

        Status status(ONNXRUNTIME, INVALID_GRAPH,
                      "This is an invalid model. "
                      "Type Error: Type '" +
                          *input_type + "' of input parameter (" + input_def->Name() +
                          ") of operator (" + op.Name() + ") in node (" + node_name + ") is invalid.");
        return status;
      }

      // When multiple parameters have the same type-variable, they are all required
      // to have the same type. E.g., when adding tensors A and B, it is an error if
      // input A is of type "tensor(int32)" and B is of type "tensor(float)".
      // For variadic arguments, this verification rule is normally applicable:
      // e.g., Concat/Max/Mean/Min/Sum all require all input tensors to be of same type.
      // However, some ops, like the control-flow constructs (Scan, If, Loop) have variadic
      // inputs and outputs of different types. The check is not applicable to such ops.
      if (op_formal_parameter.GetIsHomogeneous()) {
        auto param_to_type_iter = type_parameter_to_type_map.find(op_formal_parameter.GetTypeStr());
        if (type_parameter_to_type_map.end() == param_to_type_iter) {
          // Bind the corresponding type-parameter's value to the actual type:
          type_parameter_to_type_map[op_formal_parameter.GetTypeStr()] = input_type;
        } else if (param_to_type_iter->second != input_type) {
          // Type error in input model/graph:
          // The type-parameter T is bound to different values for different inputs.
          Status status(ONNXRUNTIME, FAIL,
                        "Type Error: Type parameter (" + op_formal_parameter.GetTypeStr() +
                            ") bound to different types (" + *(param_to_type_iter->second) +
                            " and " + *(input_def->Type()) +
                            " in node (" + node_name + ").");
          return status;
        }
      }
    }
  }

  // Apply ONNX's type/shape inference to this node.
  // This will call InferAndVerifySubgraphTypes if the ONNX level type/shape inferencing for the Node attempts
  // to do subgraph type/shape inferencing (Scan/If/Loop nodes).
  // InferAndVerifySubgraphTypes will call PerformTypeAndShapeInferencing for the subgraph, which will recursively
  // handle type/shape inferencing for it.
  // Once that completes, the outputs from the node containing the subgraph will be updated, and the final values
  // returned here.
  SubgraphInferencingFunc func(Graph::InferAndVerifySubgraphTypes);
  InferenceContextImpl context(node, func, *this, options);

  {
    auto status = Status::OK();
    ORT_TRY {
      context.RunInferencing();
    }
    ORT_CATCH(const std::exception& ex) {
      ORT_HANDLE_EXCEPTION([&]() {
        status = ORT_MAKE_STATUS(ONNXRUNTIME, FAIL, "Node (", node.Name(), ") Op (", node.OpType(), ") ", ex.what());
      });
    }
    ORT_RETURN_IF_ERROR(status);
  }

  const auto& onnx_inferred_types(context.InferredOutputTypes());

  // Infer and verify node output arg type information.
  int i = -1;
  for (auto& output_def : node.MutableDefinitions().output_defs) {
    ++i;
    if (!output_def->Exists()) continue;

    // if the number of actual parameters exceeds the number of formal parameters,
    // then the op has variadic outputs and the trailing extra actual parameters
    // correspond to the last formal parameter. (The ONNX schema verification check
    // would have checked that the corresponding formal parameter is variadic.)

    const int num_formal_params = gsl::narrow_cast<int>(op.outputs().size());
    auto operand_index = std::min(i, num_formal_params - 1);
    auto op_formal_parameter = op.outputs().at(operand_index);

    const TypeProto& onnx_inferred_type = onnx_inferred_types[i];
    DataType existing_type = output_def->Type();
    DataType inferred_type = nullptr;

    // Infer output arg type if it is constrained to be of the same type as some input:
    // For example, the output of "Abs" is of the same type as its input.
    bool homogeneous = op_formal_parameter.GetIsHomogeneous();
    auto input_types_iter = type_parameter_to_type_map.find(op_formal_parameter.GetTypeStr());
    if (homogeneous && (type_parameter_to_type_map.end() != input_types_iter)) {
      inferred_type = input_types_iter->second;
    } else if (1 == op_formal_parameter.GetTypes().size()) {
      // Infer output arg type if operator definition specifies unique output type:
      inferred_type = *(op_formal_parameter.GetTypes().begin());
    } else if (FullyDefinedType(onnx_inferred_type)) {
      // Use output type inferred by ONNX inference
      inferred_type = DataTypeUtils::ToType(onnx_inferred_type);
    } else if (existing_type != nullptr) {
      inferred_type = existing_type;
    } else {
      // This should not happen: indicates incompleteness in ONNX inference.
      Status status(ONNXRUNTIME, FAIL,
                    "Node (" + node_name + ") output arg (" + output_def->Name() + ") type inference failed");
      return status;
    }

    if ((existing_type != inferred_type) && (existing_type != nullptr)) {
      // A type exists for this output but does not match the inferred type.

      if (options.override_types) {
        // Replace existing type by inferred type: for use after graph-transformations
        // that change types of variables such as mixed-precision transformation.
        // Note: This reuses the original shape, with inferred type. Transformations
        // that can affect the shape are not yet supported.

        // The "SetType" call will override the shape information to empty.
        // If the original tensor has shape information, need to set it back.
        if (output_def->Shape()) {
          auto old_shape = *output_def->Shape();
          output_def->SetType(inferred_type);
          output_def->SetShape(old_shape);
        } else {
          output_def->SetType(inferred_type);
        }
      } else
        return Status(ONNXRUNTIME, FAIL,
                      "Type Error: Type (" + *existing_type + ") of output arg (" +
                          output_def->Name() + ") of node (" + node_name +
                          ") does not match expected type (" + *inferred_type + ").");
    }

    if (existing_type == nullptr)
      output_def->SetType(inferred_type);

    // Update output-shape if it was inferred:
    if (utils::HasTensorType(onnx_inferred_type)) {
      auto& tensor_type = onnx_inferred_type.tensor_type();
      if (utils::HasShape(tensor_type)) {
        if (output_def->Shape() == nullptr) {
          output_def->SetShape(tensor_type.shape());
        } else {
          // we need to merge the shapes as a subgraph may have placeholder dimensions to represent the rank
          // that have no values.
          TypeProto_Tensor merge_target;
          (*merge_target.mutable_shape()) = *output_def->Shape();
          auto status = MergeShapeInfo(output_def->Name(), tensor_type, merge_target, using_latest_onnx_opset_, logger_);
          if (!status.IsOK()) {
            return ORT_MAKE_STATUS(ONNXRUNTIME, FAIL, "Node:", node_name, " ", status.ErrorMessage());
          }

          // we may have cleared the shape if there was a mismatch so handle that
          if (utils::HasShape(merge_target))
            output_def->SetShape(merge_target.shape());
          else
            output_def->ClearShape();
        }
      }
    }
  }

  return Status::OK();
}

// Apply type-inference and type-checking to all inputs and initializers:
common::Status Graph::TypeCheckInputsAndInitializers() {
  // Check that the type of every input is specified:
  for (auto* graph_input : GetInputs()) {
    if (nullptr == graph_input->Type()) {
      Status status(ONNXRUNTIME, FAIL,
                    "This is an invalid model. "
                    "Model input (" +
                        graph_input->Name() + ") does not have type information.");
      return status;
    }
  }

  // Infer/check type and shape for all initializers from their values
  for (auto& initializer_pair : name_to_initial_tensor_) {
    const std::string& name = initializer_pair.first;
    auto* node_arg = GetNodeArg(name);
    // If node_arg is null, we ignore this as a potentially unused initializer here
    if (nullptr != node_arg) {
      const TensorProto* tensor_proto = initializer_pair.second;
      TypeProto tensor_type;
      tensor_type.mutable_tensor_type()->set_elem_type(tensor_proto->data_type());
      auto initializer_type = DataTypeUtils::ToType(tensor_type);
      auto nodearg_type = node_arg->Type();
      if (nullptr == nodearg_type)
        node_arg->SetType(initializer_type);
      else if (initializer_type != nodearg_type) {
        return ORT_MAKE_STATUS(ONNXRUNTIME, FAIL,
                               "Type Error: Data in initializer '", name, "' has element type ", *initializer_type,
                               " but usage of initializer in graph expects ", *nodearg_type);
      }

      // Set shape accordingly.
      TensorShapeProto inferred_shape;
      for (auto dim : tensor_proto->dims()) {
        inferred_shape.add_dim()->set_dim_value(dim);
      }

      const TensorShapeProto* p_existing_shape = node_arg->Shape();
      if (nullptr == p_existing_shape) {
        // use the inferred shape if this is a constant initializer (cannot be overridden).
        // if not it has a matching graph input, and we prefer the shape info (or lack of info) from the graph input
        if (GetConstantInitializer(name, false) != nullptr) {
          node_arg->SetShape(inferred_shape);
        }
      } else {
        if (p_existing_shape->dim_size() != tensor_proto->dims_size()) {
          return ORT_MAKE_STATUS(ONNXRUNTIME, FAIL,
                                 "Type Error: Shape of initializer ", name, " does not match. ",
                                 *p_existing_shape, " != ", *tensor_proto);
        }

        for (int i = 0; i < p_existing_shape->dim_size(); ++i) {
          auto& d = p_existing_shape->dim(i);
          if (utils::HasDimValue(d) && (d.dim_value() != tensor_proto->dims(i))) {
            return ORT_MAKE_STATUS(ONNXRUNTIME, FAIL,
                                   "Type Error: Shape of initializer ", name, " does not match. ",
                                   *p_existing_shape, " != ", *tensor_proto);
          }
        }
      }
    }
  }

  return Status::OK();
}

Status Graph::VerifyNodeAndOpMatch(const ResolveOptions& options) {
  CheckerContext ctx;
  ctx.set_ir_version(gsl::narrow_cast<int>(IrVersion()));
  ctx.set_opset_imports(DomainToVersionMap());
  ctx.set_schema_registry(schema_registry_.get());

  LexicalScopeContext lsc;
  lsc.output_names.insert(resolve_context_.inputs_and_initializers.cbegin(),
                          resolve_context_.inputs_and_initializers.cend());

  // technically we could add values from Node.GetDefinitions().implicit_input_defs on a per-node basis inside
  // the below loop so that we only check against the specific outer dependencies of the node.
  // doing that requires lots of copies of LexicalScopeContext.output_names to clear out the per-Node values
  // after each loop. instead add all the outer scope values upfront so we can just accumulate new inner scope values
  // during each loop iteration.
  lsc.output_names.insert(resolve_context_.outer_scope_node_args.cbegin(),
                          resolve_context_.outer_scope_node_args.cend());

  // we may have some locally defined outer scope args if we're in the middle of constructing a subgraph
  // and need to call Resolve
  lsc.output_names.insert(outer_scope_node_arg_names_.cbegin(), outer_scope_node_arg_names_.cend());

  for (auto node_index : nodes_in_topological_order_) {
    // Node verification.
    auto& node = *GetNode(node_index);

    NodeProto node_proto;
    node.ToProto(node_proto);
    auto& node_name = node.Name();
    auto& domain = node.Domain();

    if (!node.Op()) {
      {
        auto status = Status::OK();
        ORT_TRY {
          checker::check_node(node_proto, ctx, lsc);
        }
        ORT_CATCH(const std::exception& ex) {
          ORT_HANDLE_EXCEPTION([&]() {
            status = ORT_MAKE_STATUS(ONNXRUNTIME, INVALID_GRAPH, "This is an invalid model. Error in Node:", node_name, " : ", ex.what());
          });
        }
        ORT_RETURN_IF_ERROR(status);
      }

      auto maxInclusiveVersion = DomainToVersionMap().find(domain)->second;
      node.op_ = schema_registry_->GetSchema(node.OpType(), maxInclusiveVersion, node.Domain());

      if (node.op_ && node.op_->Deprecated()) {
        node.op_ = nullptr;
      }

      InitFunctionBodyForNode(node);

      if (!node.op_) {
        return Status(ONNXRUNTIME, FAIL, "Fatal error: " + node.OpType() + " is not a registered function/op");
      }

      node.since_version_ = node.op_->since_version();
    }

    ORT_RETURN_IF_ERROR(node.UpdateInputArgCount());

    // currently an Op is required by ValidateVersion, so we use gsl::not_null to validate that.
    // This may change in the future to allow a null Op
    const gsl::not_null<const OpSchema*> p_op{node.Op()};

    // Attribute verification and fill node attribute with
    // default value defined in operator definition if needed.
    // Fill node attribute with default value specified in operator definition if any.
    const auto& node_attributes = node.GetAttributes();
    for (const auto& attr_def : p_op->attributes()) {
      auto node_attr_iter = node_attributes.find(attr_def.first);
      if (node_attributes.end() == node_attr_iter) {
        // The attribute was not specified in the node.
        if (!attr_def.second.required) {
          if (utils::HasName(attr_def.second.default_value)) {
            // Set default value to the node attributes.
            node.AddAttribute(attr_def.first, attr_def.second.default_value);
          }
          // TODO: Handle optional attribute but no default value specified in op definition.
        } else {
          Status status(ONNXRUNTIME, FAIL,
                        "This is an invalid model. "
                        "Node (" +
                            node_name + ") attribute (" + attr_def.first +
                            ") is required but not specified.");
          return status;
        }
      }
    }

    NO_CHANGE_ON_SYNC_FLAG(ORT_RETURN_IF_ERROR(InferAndVerifyTypeMatch(node, *p_op, options)));

    // Accumulate output names of the iterated Node
    for (auto& output_name : node_proto.output()) {
      lsc.output_names.insert(output_name);
    }
  }

  return Status::OK();
}

void Graph::InitFunctionBodyForNode(Node& node) {
  if (node.op_ && (node.op_->HasFunction() || node.op_->HasContextDependentFunction())) {
    onnx::FunctionProto onnx_function_proto;
    if (node.op_->HasContextDependentFunction()) {
      NodeProto node_proto;
      node.ToProto(node_proto);
      onnx::FunctionBodyBuildContextImpl function_body_ctx(node_proto);
      node.op_->BuildContextDependentFunction(function_body_ctx, onnx_function_proto);
    } else {
      onnx_function_proto = *(node.op_->GetFunction());
    }

    auto func_ptr = onnxruntime::make_unique<onnxruntime::FunctionImpl>(*this, node.Index(), onnx_function_proto,
                                                                        logger_);

    function_container_.emplace_back(std::move(func_ptr));
    node.SetFunctionBody(*function_container_.back());
  }
}

Status Graph::VerifyInputAndInitializerNames() {
  std::unordered_set<std::string>& inputs_and_initializers = resolve_context_.inputs_and_initializers;

  for (auto* input : GetInputs()) {
    auto result = inputs_and_initializers.insert(input->Name());
    if (!result.second) {
      Status status(ONNXRUNTIME, FAIL,
                    "Error: Duplicate definition-site for (" + input->Name() + ").");
      return status;
    }
  }

  for (auto& initializer_pair : name_to_initial_tensor_) {
    GSL_SUPPRESS(es .84)
    inputs_and_initializers.insert(initializer_pair.first);
    // Initializers are expected to be included in inputs (according to ONNX spec).
    // onnxruntime relaxes this constraint. No duplicate-name check here.
  }

  return Status::OK();
}

Status Graph::InitInputsInitializersOutputs() {
  resolve_context_.Clear();

  // clear the previous relationships, as we re-create them when resolving.
  // same applies to the implicit input defs as they are built from any subgraphs within this graph.
  for (auto& node : Nodes()) {
    node.MutableRelationships().Clear();
    node.MutableDefinitions().implicit_input_defs.clear();
  }

  // add the subgraph pointers to the resolve context.
  for (auto& node : Nodes()) {
    auto& subgraphs = node.MutableSubgraphs();
    if (!subgraphs.empty()) {
      resolve_context_.nodes_with_subgraphs.insert(&node);
    }
  }

  ORT_RETURN_IF_ERROR(SetGraphInputsOutputs());
  ORT_RETURN_IF_ERROR(VerifyInputAndInitializerNames());
  ORT_RETURN_IF_ERROR(VerifyNoDuplicateName());

  return Status::OK();
}

Status Graph::PerformTypeAndShapeInferencing(const ResolveOptions& options) {
  ORT_RETURN_IF_ERROR(TypeCheckInputsAndInitializers());

  // type/shape inferencing on the nodes is done recursively as we need subgraph outputs
  // to be applied to Node outputs for the node containing the subgraph.
  // Call path is
  // VerifyNodeAndOpMatch
  //   Iterates Nodes
  //     Runs ONNX type/shape inferencing for each Node
  //      - If it hits a node with a subgraph, InferenceContext::getGraphAttributeInferencer is called
  //        by the ONNX level type/shape inferencing, which updates the subgraph inputs using GraphInferencerImpl
  //      - GraphInferencerImpl::doInferencing calls PerformTypeShapeInferencing to execute type/shape inferencing
  //        for all nodes in the subgraph. This leads to recursively handling all subgraphs contained in the node.
  //      - once we finish processing the subgraph/s we apply resultant type/shape information to the outputs
  //        of the node that contains the subgraph.
  ORT_RETURN_IF_ERROR(VerifyNodeAndOpMatch(options));

  return Status::OK();
}

void Graph::FindAllSubgraphs(std::vector<Graph*>& subgraphs) {
  for (auto& node : Nodes()) {
    for (auto& subgraph : node.MutableSubgraphs()) {
      subgraphs.push_back(subgraph.get());
      subgraph->FindAllSubgraphs(subgraphs);
    }
  }
}

Status Graph::ForThisAndAllSubgraphs(const std::vector<Graph*>& subgraphs, std::function<Status(Graph&)> func) {
  auto status = func(*this);
  ORT_RETURN_IF_ERROR(status);

  for (auto& subgraph : subgraphs) {
    status = func(*subgraph);
    ORT_RETURN_IF_ERROR(status);
  }

  return status;
}

Status Graph::Resolve(const ResolveOptions& options) {
  if (parent_graph_) {
    // Resolve must start at the top level graph in-order to handle outer scope
    // connections correctly, so recurse up to that level to start
    return parent_graph_->Resolve(options);
  }

  // find all subgraphs including nested ones.
  std::vector<Graph*> all_subgraphs;
  FindAllSubgraphs(all_subgraphs);

  bool subgraphs_need_resolve = std::any_of(all_subgraphs.cbegin(), all_subgraphs.cend(),
                                            [](const Graph* graph) {
                                              return graph->GraphResolveNeeded();
                                            });

  if (!GraphResolveNeeded() && !subgraphs_need_resolve) {
    return Status::OK();
  }

  // init all graph/subgraphs. non-recursive.
  auto init_func = [](Graph& graph) { return graph.InitInputsInitializersOutputs(); };
  ORT_RETURN_IF_ERROR(ForThisAndAllSubgraphs(all_subgraphs, init_func));

  // recursively set the outer scope node args.
  ORT_RETURN_IF_ERROR(SetOuterScopeNodeArgs(resolve_context_.outer_scope_node_args));

  std::unordered_set<std::string> outer_scope_node_args_consumed;

  // recursively build connections between nodes in this graph and all subgraphs
  ORT_RETURN_IF_ERROR(BuildConnections(outer_scope_node_args_consumed));
  ORT_ENFORCE(outer_scope_node_args_consumed.empty(),
              "Shouldn't be possible to have NodeArgs that haven't been handled already.");

  // topological sort of this and any subgraphs is non-recursive
  auto topo_sort_func = [](Graph& graph) { return graph.PerformTopologicalSortAndCheckIsAcyclic(); };
  ORT_RETURN_IF_ERROR(ForThisAndAllSubgraphs(all_subgraphs, topo_sort_func));

  // type/shape validation and inferencing on this and any subgraphs
  // recurses into subgraphs via the ONNX checker, which descends into the GraphProto in node attributes
  // which define a subgraph.
  ORT_RETURN_IF_ERROR(PerformTypeAndShapeInferencing(options));

  // perform the final steps for this graph and all subgraphs
  auto finalize_func = [&options](Graph& graph) {
            graph.CleanUnusedInitializers(options.initializer_names_to_preserve);
            graph.GraphResolveNeeded(false);

            // if we are resolving immediately after loading from a GraphProto, we don't need to
            // do a proto sync
            if (options.no_proto_sync_required) {
                graph.GraphProtoSyncNeeded(false);
            }

            return Status::OK(); };

  ORT_RETURN_IF_ERROR(ForThisAndAllSubgraphs(all_subgraphs, finalize_func));

  ++num_resolves_;

  return Status::OK();
}

void Graph::AddInitializedTensor(const TensorProto& tensor) {
  auto existing = name_to_initial_tensor_.find(tensor.name());
  if (existing != name_to_initial_tensor_.cend()) {
    ORT_ENFORCE(existing->second == &tensor,
                "AddInitializedTensor already has tensor with name ", tensor.name(), " but different TensorProto.");
    return;
  }

  const gsl::not_null<TensorProto*> tensor_added{graph_proto_->add_initializer()};
  *(tensor_added) = tensor;
  name_to_initial_tensor_[tensor.name()] = tensor_added;
  SetGraphResolveNeeded();
  if (!is_loaded_from_model_file_ && GetNodeArg(tensor.name()) == nullptr) {
    // make sure there is a NodeArg for the initializer as SetGraphInputsOutputs may add it to the graph inputs.
    // the shape will be set to the correct value in TypeCheckInputsAndInitializers as we don't yet know whether there
    // will be a matching graph input for this initializer (we prefer shape info from the graph input).
    TypeProto t;
    t.mutable_tensor_type()->set_elem_type(tensor.data_type());

    ORT_IGNORE_RETURN_VALUE(GetOrCreateNodeArg(tensor.name(), &t));
  }
}

void Graph::SetName(const std::string& name) {
  graph_proto_->set_name(name);
}

void Graph::SetDescription(const std::string& description) {
  graph_proto_->set_doc_string(description);
}

#endif  // !defined(ORT_MINIMAL_BUILD)

const std::string& Graph::Name() const noexcept {
  return graph_proto_->name();
}

const std::string& Graph::Description() const noexcept {
  return graph_proto_->doc_string();
}

const Path& Graph::ModelPath() const {
  return owning_model_.ModelPath();
}

template <typename T, typename TIter>
static void RemoveRepeatedFieldEntry(T& repeated_field, const TIter& entry_to_remove) {
  auto num_entries = repeated_field.size();
  if (num_entries > 1) {
    // swap the entry being deleted with the last one, and delete it.
    // we do this so we don't have to move all the entries past the one being deleted down one.
    auto slot = entry_to_remove - repeated_field.begin();
    auto last_entry = repeated_field.end() - 1;
    repeated_field.SwapElements(slot, num_entries - 1);
    repeated_field.erase(last_entry);
  } else {
    repeated_field.erase(entry_to_remove);
  }
}

bool Graph::IsInitializedTensor(const std::string& name) const {
  return name_to_initial_tensor_.count(name) > 0;
}

void Graph::RemoveInitializedTensor(const std::string& tensor_name) {
  bool found = false;
  auto iter = name_to_initial_tensor_.find(tensor_name);
  found = iter != name_to_initial_tensor_.end();
  if (found) {
    name_to_initial_tensor_.erase(tensor_name);
    SetGraphResolveNeeded();
  }

  auto& mutable_initializers = *(graph_proto_->mutable_initializer());
  auto proto_entry = std::find_if(mutable_initializers.begin(), mutable_initializers.end(),
                                  [&tensor_name](const TensorProto& entry) { return entry.name() == tensor_name; });

  if (proto_entry != mutable_initializers.end()) {
    RemoveRepeatedFieldEntry(mutable_initializers, proto_entry);
  } else {
    // these should always be in sync as the pointer in name_to_initial_tensor_ is to memory owned by graph_proto_
    ORT_ENFORCE(!found, "graph_proto_ is not in sync with name_to_initial_tensor_.");
  }
}

#if !defined(ORT_MINIMAL_BUILD)
Status Graph::ReplaceInitializedTensor(const ONNX_NAMESPACE::TensorProto& new_initializer) {
  // name_to_initial_tensor_ maps from name to const TensorProto*, so we first
  // look up the const pointer by name, then find and modify the mutable
  // pointed-to TensorProto in graph_proto_.
  const auto& initializer_name = new_initializer.name();
  const auto name_to_initializer_it = name_to_initial_tensor_.find(initializer_name);
  ORT_RETURN_IF_NOT(name_to_initializer_it != name_to_initial_tensor_.end(),
                    "Failed to find existing initializer with name ", initializer_name, ".");

  const auto& old_initializer = *(name_to_initializer_it->second);

  auto dims_eq = [&old_initializer, &new_initializer]() {
    if (old_initializer.dims_size() != new_initializer.dims_size()) return false;
    for (int i = 0; i < old_initializer.dims_size(); ++i) {
      if (old_initializer.dims(i) != new_initializer.dims(i)) return false;
    }
    return true;
  };

  ORT_RETURN_IF_NOT(dims_eq(), "Replacement tensor's dimensions do not match.");
  ORT_RETURN_IF_NOT(old_initializer.data_type() == new_initializer.data_type(),
                    "Replacement tensor's data type does not match.");

  auto& mutable_initializers = *(graph_proto_->mutable_initializer());
  // use cheaper pointer comparison to find old entry
  auto existing_entry = std::find(mutable_initializers.pointer_begin(), mutable_initializers.pointer_end(),
                                  &old_initializer);

  // these should always be in sync as the pointer in name_to_initial_tensor_ is to memory owned by graph_proto_
  ORT_ENFORCE(existing_entry != mutable_initializers.pointer_end(),
              "graph_proto_ is not in sync with name_to_initial_tensor_");

  **existing_entry = new_initializer;

  return Status::OK();
}
#endif  // !defined(ORT_MINIMAL_BUILD)

bool Graph::GetInitializedTensor(const std::string& tensor_name, const TensorProto*& value) const {
  auto iter = name_to_initial_tensor_.find(tensor_name);
  if (name_to_initial_tensor_.end() == iter) {
    value = nullptr;
    return false;
  }
  value = iter->second;
  return true;
}

void Graph::CleanAllInitializedTensors() noexcept {
  name_to_initial_tensor_.clear();

  // Clearing RepeatedPtrFields does not free objects' memory. The memory is retained
  // and can be reused. Need to explicitly release the cleared objects and free the
  // memory.
  graph_proto_->mutable_initializer()->Clear();
  const int num_cleared = graph_proto_->initializer().ClearedCount();
  for (int i = 0; i < num_cleared; i++) {
    delete graph_proto_->mutable_initializer()->ReleaseCleared();
  }
}

const ONNX_NAMESPACE::TensorProto* Graph::GetConstantInitializer(const std::string& initializer_name,
                                                                 bool check_outer_scope) const {
  const ONNX_NAMESPACE::TensorProto* initializer = nullptr;
  if (GetInitializedTensor(initializer_name, initializer)) {
    if (CanOverrideInitializer()) {
      const auto& graph_inputs = GetInputsIncludingInitializers();
      bool is_constant = std::none_of(graph_inputs.cbegin(), graph_inputs.cend(),
                                      [&initializer_name](const NodeArg* input) {
                                        return input->Name() == initializer_name;
                                      });

      if (!is_constant) {
        initializer = nullptr;
      }
    }
  } else if (check_outer_scope && IsSubgraph()) {
    // make sure there's not a local value with the same name. if there is it shadows any initializer in outer scope.
    if (IsOuterScopeValue(initializer_name)) {
      initializer = parent_graph_->GetConstantInitializer(initializer_name, check_outer_scope);
    }
  }

  return initializer;
}

#if !defined(ORT_MINIMAL_BUILD)
void Graph::AddValueInfo(const NodeArg* new_value_info) {
  for (const auto* info : value_info_) {
    ORT_ENFORCE(info->Name() != new_value_info->Name(), "Error: trying to add an existing value info.");
  }
  value_info_.push_back(new_value_info);
}

std::vector<NodeArg*> Graph::CreateNodeArgs(const google::protobuf::RepeatedPtrField<std::string>& names,
                                            const ArgNameToTypeMap& name_to_type_map) {
  const auto name_to_type_map_end = name_to_type_map.end();
  std::vector<NodeArg*> results;
  results.reserve(names.size());

  for (auto& name : names) {
    const TypeProto* type = nullptr;

    auto name_to_type_iter = name_to_type_map.find(name);
    if (name_to_type_iter != name_to_type_map_end) {
      // This node input arg type/shape does exist in graph proto.
      // Assign type/shape information to node input arg.
      type = &(name_to_type_iter->second);
    }

    auto node_arg = &GetOrCreateNodeArg(name, type);
    results.push_back(node_arg);
  }

  return results;
}

Node& Graph::AddNode(const Node& other) {
  const auto& definitions = other.GetDefinitions();

  auto& new_node = AddNode(other.Name(), other.OpType(), other.Description(),
                           definitions.input_defs,
                           definitions.output_defs,
                           &other.GetAttributes(),
                           other.Domain());

  return new_node;
}

Node& Graph::AddNode(const NodeProto& node_proto,
                     const ArgNameToTypeMap& name_to_type_map) {
  auto input_defs = CreateNodeArgs(node_proto.input(), name_to_type_map);
  auto output_defs = CreateNodeArgs(node_proto.output(), name_to_type_map);

  const int num_attributes = node_proto.attribute_size();
  NodeAttributes attributes;
  attributes.reserve(num_attributes);

  for (int i = 0; i < num_attributes; ++i) {
    auto& attr = node_proto.attribute(i);
    attributes[attr.name()] = attr;
  }

  return AddNode(node_proto.name(),
                 node_proto.op_type(),
                 node_proto.doc_string(),
                 input_defs,
                 output_defs,
                 &attributes,
                 node_proto.domain());
}

std::string Graph::GenerateNodeArgName(const std::string& base_name) {
  std::string new_name = base_name;
  // Check if new_name has been used in as any of node_args_' names.
  // Check if new_name has been generated by this function.
  // If both are not, add new_name into name set and return the new_name
  // as the generated name. Otherwise, keep generating new names.
  while (node_args_.find(new_name) != node_args_.end() ||
         generated_node_arg_names_.find(new_name) != generated_node_arg_names_.end()) {
    std::ostringstream str;
    str << base_name << "_token_" << name_generator_++;
    new_name = str.str();
  }

  generated_node_arg_names_.insert(new_name);
  return new_name;
}

static flatbuffers::Offset<flatbuffers::Vector<flatbuffers::Offset<flatbuffers::String>>>
SaveInputsOutputsToOrtFormat(flatbuffers::FlatBufferBuilder& builder, const std::vector<const NodeArg*>& src) {
  std::vector<flatbuffers::Offset<flatbuffers::String>> vec(src.size());
  std::transform(src.cbegin(), src.cend(), vec.begin(),
                 [&builder](const NodeArg* entry) {
                   return builder.CreateSharedString(entry->Name());
                 });
  return builder.CreateVector(vec);
}

common::Status Graph::SaveToOrtFormat(flatbuffers::FlatBufferBuilder& builder,
                                      flatbuffers::Offset<fbs::Graph>& fbs_graph) const {
  auto inputs = SaveInputsOutputsToOrtFormat(builder, graph_inputs_including_initializers_);
  auto outputs = SaveInputsOutputsToOrtFormat(builder, graph_outputs_);

  std::vector<flatbuffers::Offset<fbs::Tensor>> initializers_data;
  initializers_data.reserve(name_to_initial_tensor_.size());
  for (const auto& pair : name_to_initial_tensor_) {
    flatbuffers::Offset<fbs::Tensor> fbs_tensor;
    ORT_RETURN_IF_ERROR(
        experimental::utils::SaveInitializerOrtFormat(builder, *pair.second, fbs_tensor));
    initializers_data.push_back(fbs_tensor);
  }
  auto initializers = builder.CreateVector(initializers_data);

  std::vector<flatbuffers::Offset<fbs::ValueInfo>> node_args_data;
  node_args_data.reserve(node_args_.size());
  for (const auto& pair : node_args_) {
    flatbuffers::Offset<fbs::ValueInfo> fbs_val_info;
    ORT_RETURN_IF_ERROR(
        experimental::utils::SaveValueInfoOrtFormat(builder, pair.second->ToProto(), fbs_val_info));
    node_args_data.push_back(fbs_val_info);
  }
  auto node_args = builder.CreateVector(node_args_data);

  std::vector<flatbuffers::Offset<fbs::Node>> nodes_vec;
  std::vector<flatbuffers::Offset<fbs::NodeEdge>> node_edges_vec;
  node_edges_vec.reserve(nodes_.size());
  for (const auto& node : nodes_) {
    if (node != nullptr) {
      flatbuffers::Offset<fbs::Node> fbs_node;
      ORT_RETURN_IF_ERROR(node->SaveToOrtFormat(builder, fbs_node));
      nodes_vec.push_back(fbs_node);
      node_edges_vec.push_back(node->SaveEdgesToOrtFormat(builder));
    }
  }
  auto nodes = builder.CreateVector(nodes_vec);
  auto node_edges = builder.CreateVector(node_edges_vec);

  fbs::GraphBuilder gb(builder);
  gb.add_initializers(initializers);
  gb.add_node_args(node_args);
  gb.add_nodes(nodes);
  gb.add_max_node_index(gsl::narrow_cast<uint32_t>(nodes_.size()));
  gb.add_node_edges(node_edges);
  gb.add_inputs(inputs);
  gb.add_outputs(outputs);
  fbs_graph = gb.Finish();
  return Status::OK();
}

std::string Graph::GenerateNodeName(const std::string& base_name) {
  // Define name-checking function for node name.
  // Return true if the input name hasn't been used. Otherwise, return false.
  auto name_is_ok = [&](const std::string name) {
    for (auto it = nodes_.begin(); it != nodes_.end(); ++it) {
      if (*it == nullptr) {
        continue;
      }
      if (it->get()->Name() != name) {
        continue;
      }
      // Find a matched name so we cannot reuse the input name.
      return false;
    }

    if (generated_node_names_.find(name) != generated_node_names_.end()) {
      // Find a matched name so we cannot reuse the input name.
      return false;
    }

    // The input name can be reused.
    return true;
  };

  // Start with the input name.
  std::string new_name = base_name;

  while (!name_is_ok(new_name)) {
    std::ostringstream str;
    str << base_name << "_token_" << name_generator_++;
    new_name = str.str();
  }

  // Make sure this new_name is not going to be reused.
  generated_node_names_.insert(new_name);

  return new_name;
}

Node& Graph::AddNode(const std::string& name,
                     const std::string& op_type,
                     const std::string& description,
                     const std::vector<NodeArg*>& input_args,
                     const std::vector<NodeArg*>& output_args,
                     const NodeAttributes* attributes,
                     const std::string& domain) {
  std::vector<NodeArg*> inputs;
  std::vector<NodeArg*> outputs;
  inputs.resize(input_args.size());
  outputs.resize(output_args.size());
  int i = 0;
  for (auto input_arg : input_args) {
    inputs[i++] = &GetOrCreateNodeArg(input_arg->Name(), input_arg->TypeAsProto());
  }
  i = 0;
  for (auto output_arg : output_args) {
    outputs[i++] = &GetOrCreateNodeArg(output_arg->Name(), output_arg->TypeAsProto());
  }

  const gsl::not_null<Node*> node = AllocateNode();
  node->Init(name, op_type, description, inputs, outputs, attributes, domain);
  if (0 != op_type.compare(kNoOp)) {
    GraphProtoSyncNeeded(true);
  }

  return *node;
}

bool Graph::RemoveNode(NodeIndex p_index) {
  auto node = GetNode(p_index);
  if (nullptr == node) {
    return false;
  }

  // Node must be disconnected from any downstream nodes before removal
  ORT_ENFORCE(node->GetOutputEdgesCount() == 0, "Can't remove node ", node->Name(), " as it still has output edges.");

  // Remove all input edges.
  // Need to copy the edge info first so we can remove the real edges while iterating the copy of edge info.
  auto input_edges = node->GetRelationships().input_edges;

  for (auto& input_edge : input_edges) {
    RemoveEdge(input_edge.GetNode().Index(), p_index, input_edge.GetSrcArgIndex(), input_edge.GetDstArgIndex());
  }

  return ReleaseNode(p_index);
}

bool Graph::AddControlEdge(NodeIndex src_node_index, NodeIndex dst_node_index) {
  if (nodes_.size() <= src_node_index ||
      nodes_.size() <= dst_node_index ||
      nullptr == nodes_[src_node_index] ||
      nullptr == nodes_[dst_node_index]) {
    // Invalid node indexes specified.
    return false;
  }

  GSL_SUPPRESS(es .84) {  // ignoring return from insert()
    nodes_[src_node_index]->MutableRelationships().output_edges.insert(Node::EdgeEnd(*nodes_[dst_node_index]));
    nodes_[dst_node_index]->MutableRelationships().input_edges.insert(Node::EdgeEnd(*nodes_[src_node_index]));
    nodes_[dst_node_index]->MutableRelationships().control_inputs.insert(nodes_[src_node_index]->Name());
  }

  return true;
}

const ONNX_NAMESPACE::GraphProto& Graph::ToGraphProto() {
  if (!GraphProtoSyncNeeded()) {
    return *graph_proto_;
  }

  // Nodes.
  ToGraphProtoInternal(*graph_proto_);

  GraphProtoSyncNeeded(false);

  return *graph_proto_;
}

ONNX_NAMESPACE::GraphProto Graph::ToGraphProto() const {
  if (!GraphProtoSyncNeeded()) {
    return *graph_proto_;
  }
  GraphProto result;
  ToGraphProtoInternal(result);

  *result.mutable_initializer() = graph_proto_->initializer();

  return result;
}

void Graph::ToGraphProtoInternal(ONNX_NAMESPACE::GraphProto& graph_proto) const {
  graph_proto_->clear_node();
  graph_proto_->clear_input();
  graph_proto_->clear_output();
  graph_proto_->clear_value_info();
  graph_proto.set_name(Name());
  graph_proto.set_doc_string(Description());

  for (const auto* input_arg : GetInputsIncludingInitializers()) {
    *(graph_proto.mutable_input()->Add()) = input_arg->ToProto();
  }

  for (const auto* output_arg : GetOutputs()) {
    *(graph_proto.mutable_output()->Add()) = output_arg->ToProto();
  }

  for (const auto* value_info : value_info_) {
    *(graph_proto.mutable_value_info()->Add()) = value_info->ToProto();
  }

  // add the NodeArg info for outer scope NodeArgs so we capture the type information
  for (const auto& name : outer_scope_node_arg_names_) {
    auto* node_arg = GetNodeArg(name);
    ORT_ENFORCE(node_arg, "Outer scope node arg name '" + name + "'was added but does not exist. ");
    *(graph_proto.mutable_value_info()->Add()) = node_arg->ToProto();
  }

  GraphViewer graph_viewer(*this);
  // Nodes must be sorted in Topological Order in the GraphProto per ONNX spec.
  for (auto& node_idx : graph_viewer.GetNodesInTopologicalOrder()) {
    const gsl::not_null<NodeProto*> node_proto{graph_proto.add_node()};
    const gsl::not_null<const Node*> p_node{GetNode(node_idx)};
    // we need to update any GraphProto attributes for subgraphs so that any changes made by things
    // such as the optimizers are captured. otherwise we can end up saving an invalid graph.
    p_node->ToProto(*node_proto, /* update_subgraphs */ true);
  }
}

void Graph::CleanUnusedInitializers(const std::unordered_set<std::string>* initializer_names_to_preserve) {
  std::unordered_set<std::string> used_args;

  const auto& inputs = GetInputs();
  const auto& outputs = GetOutputs();

  std::for_each(inputs.cbegin(), inputs.cend(), [&used_args](const NodeArg* input) {
    ORT_IGNORE_RETURN_VALUE(used_args.insert(input->Name()));
  });

  std::for_each(outputs.cbegin(), outputs.cend(), [&used_args](const NodeArg* output) {
    ORT_IGNORE_RETURN_VALUE(used_args.insert(output->Name()));
  });

  for (const auto& node : Nodes()) {
    for (const auto* def : node.InputDefs()) {
      ORT_IGNORE_RETURN_VALUE(used_args.insert(def->Name()));
    }

    for (const auto* def : node.ImplicitInputDefs()) {
      ORT_IGNORE_RETURN_VALUE(used_args.insert(def->Name()));
    }
  }

  std::vector<std::string> erase_list;
  auto end = used_args.end();
  for (const auto& pv : name_to_initial_tensor_) {
    const std::string& name = pv.first;
    if (used_args.find(name) == end &&
        (initializer_names_to_preserve == nullptr ||
         initializer_names_to_preserve->find(name) == initializer_names_to_preserve->cend())) {
      // on the first call to Graph::Resolve we are removing unnecessary initializers that should be removed
      // from the model.
      // on later calls we are removing initializers that optimizations have made redundant.
      if (num_resolves_ == 0) {
        LOGS(logger_, WARNING) << "Removing initializer '"
                               << name << "'. It is not used by any node and should be removed from the model.";
      } else {
        LOGS(logger_, INFO) << "Removing initializer '" << name << "'. It is no longer used by any node.";
      }

      erase_list.push_back(name);
    }
  }

  std::for_each(erase_list.cbegin(), erase_list.cend(),
                [this](const std::string& name) {
                  RemoveInitializedTensor(name);

                  // handle edge case where the unused initializer has a matching graph input
                  auto& proto_inputs = *graph_proto_->mutable_input();
                  auto i = std::find_if(proto_inputs.begin(), proto_inputs.end(),
                                        [&name](const ONNX_NAMESPACE::ValueInfoProto& input) {
                                          return input.name() == name;
                                        });

                  if (i != proto_inputs.end()) {
                    RemoveRepeatedFieldEntry(proto_inputs, i);
                  }

                  auto& inputs_including_initializers = graph_inputs_including_initializers_;
                  auto j = std::find_if(inputs_including_initializers.begin(), inputs_including_initializers.end(),
                                        [&name](const NodeArg* input) { return input->Name() == name; });

                  if (j != inputs_including_initializers.end()) {
                    inputs_including_initializers.erase(j);
                  }
                });
}

#endif  // !defined(ORT_MINIMAL_BUILD)

void Graph::ComputeOverridableInitializers() {
  graph_overridable_initializers_.clear();
  if (CanOverrideInitializer()) {
    // graph_inputs_excluding_initializers_ and graph_inputs_including_initializers_
    // are inserted in the same order. So we walk and compute the difference.
    auto f_incl = graph_inputs_including_initializers_.cbegin();
    const auto l_incl = graph_inputs_including_initializers_.cend();
    auto f_excl = graph_inputs_excluding_initializers_.cbegin();
    const auto l_excl = graph_inputs_excluding_initializers_.cend();

    while (f_incl != l_incl) {
      // Equal means not an initializer
      if (f_excl != l_excl && *f_incl == *f_excl) {
        ++f_incl;
        ++f_excl;
        continue;
      }
      graph_overridable_initializers_.push_back(*f_incl);
      ++f_incl;
    }
  }
}

#if !defined(ORT_MINIMAL_BUILD)

GSL_SUPPRESS(es .84)  // warning about ignoring return value from insert(...)
Status Graph::SetGraphInputsOutputs() {
  // If loaded from a model file, we start from the specified inputs and
  // outputs set earlier by InitializeStateFromModelFileGraphProto().
  // Otherwise (!is_loaded_from_model_file_), we need to fix up the inputs and
  // may also need to infer inputs and outputs.
  // In either case, calls to SetInputs() or SetOutputs() may affect the actual
  // inputs and outputs.
  if (is_loaded_from_model_file_) return Status::OK();

  // Reset value_info.
  value_info_.clear();

  std::unordered_map<std::string, size_t> output_name_to_node_arg_index;
  std::vector<const NodeArg*> output_node_args_in_order;

  // if something is coming from outer scope, consider it already added
  std::unordered_set<std::string> added_input_names{outer_scope_node_arg_names_};
  graph_inputs_excluding_initializers_.clear();
  if (!graph_inputs_manually_set_) {
    graph_inputs_including_initializers_.clear();
  } else {
    // If we've set graph_inputs_including_initializers_ by calling SetInputs,
    // we copy its non-duplicate elements to graph_inputs_excluding_initializers_.
    // Later, we will erase initializers from graph_inputs_excluding_initializers_
    // if graph_inputs_manually_set_ is true.
    // In this way, we can ensure graph_inputs_excluding_initializers_ is the full
    // set of inputs less initializers, which could be a graph input used only
    // by a subgraph and thereby only an implicit input to a node, or a graph input
    // not used anywhere.
    // We also make sure graph_inputs_excluding_initializers_ list doesn't have any
    // duplicate names.
    std::unordered_set<std::string> existing_names;
    for (auto arg : graph_inputs_including_initializers_) {
      const std::string& name = arg->Name();
      if (existing_names.count(name) == 0) {
        graph_inputs_excluding_initializers_.push_back(arg);
        existing_names.insert(name);
      }
    }
  }

  if (!graph_outputs_manually_set_) {
    graph_outputs_.clear();
  }

  // Collect all nodes' outputs
  for (const auto& node : Nodes()) {
    for (const auto* output_def : node.OutputDefs()) {
      if (output_def->Exists()) {
        output_node_args_in_order.push_back(output_def);
        output_name_to_node_arg_index.insert({output_def->Name(), output_node_args_in_order.size() - 1});
      }
    }
  }

  // Init graph output args with copy of all node output args.
  auto graph_output_args = output_name_to_node_arg_index;
  for (const auto& node : Nodes()) {
    // Go thru all node's inputs.
    for (const auto* input_arg : node.InputDefs()) {
      if (!input_arg->Exists()) {
        // It's an optional input and does not exist in this case.
        continue;
      }

      auto output_arg_iter = output_name_to_node_arg_index.find(input_arg->Name());
      if (output_name_to_node_arg_index.end() == output_arg_iter) {
        // This input arg is not the output of another node so must come from either a graph input or an initializer.
        const std::string& name = input_arg->Name();

        if (added_input_names.end() == added_input_names.find(name)) {
          // This graph input has not been added into <graph_inputs_>.
          bool is_initializer = name_to_initial_tensor_.find(name) != name_to_initial_tensor_.end();

          if (!graph_inputs_manually_set_) {
            // if IR version < 4 all initializers must have a matching graph input
            // (even though the graph input is not allowed to override the initializer).
            // if IR version >= 4 initializers are not required to have a matching graph input.
            // any graph inputs that are to override initializers must be specified by calling SetInputs.
            if (!is_initializer || ir_version_ < 4) {
              graph_inputs_including_initializers_.push_back(input_arg);
            }
            if (!is_initializer) {
              // If input_arg is not of an initializer, we add it into graph_inputs_excluding_initializers_.
              graph_inputs_excluding_initializers_.push_back(input_arg);
            }
          } else {
            // graph_inputs_including_initializers_ has been manually populated by SetInputs.
            // Validation: the <input_arg> must be in graph inputs or initializers when it's manually set.
            if (!is_initializer) {
              const auto& inputs = graph_inputs_including_initializers_;
              bool in_inputs = std::find(inputs.begin(), inputs.end(), input_arg) != inputs.end();
              if (!in_inputs) {
                return Status(ONNXRUNTIME, FAIL,
                              name + " must be either specified in graph inputs or graph initializers.");
              }
            } else {
              // If arg_input is of an initializer, we remove it from graph_inputs_excluding_initializers_
              // whose initial content has both initializers and non-initializers.
              auto input_pos = std::find(graph_inputs_excluding_initializers_.begin(),
                                         graph_inputs_excluding_initializers_.end(),
                                         input_arg);
              if (input_pos != graph_inputs_excluding_initializers_.end()) {
                graph_inputs_excluding_initializers_.erase(input_pos);
              }
            }
          }

          added_input_names.insert(name);
        }
      } else if (graph_output_args.erase(output_arg_iter->first) >= 1) {
        // Remove the output arg name from graph outputs since it's
        // the input of this node, which we call it intermediate result
        // and store it in <m_valueinfo>.
        if (std::find(value_info_.begin(), value_info_.end(), input_arg) == value_info_.end()) {
          value_info_.push_back(input_arg);
        }
      }
    }
  }

  if (!graph_outputs_manually_set_) {
    // Set graph outputs in order.
    std::vector<size_t> graph_output_args_index;
    graph_output_args_index.reserve(graph_output_args.size());
    for (const auto& output_arg : graph_output_args) {
      graph_output_args_index.push_back(output_arg.second);
    }

    std::sort(graph_output_args_index.begin(), graph_output_args_index.end());
    for (auto& output_arg_index : graph_output_args_index) {
      graph_outputs_.push_back(output_node_args_in_order[output_arg_index]);
    }
  }

  ComputeOverridableInitializers();

  return Status::OK();
}

// calling private ctor
GSL_SUPPRESS(r .11)
gsl::not_null<Node*> Graph::AllocateNode() {
  ORT_ENFORCE(nodes_.size() < static_cast<unsigned int>(std::numeric_limits<int>::max()));
  std::unique_ptr<Node> new_node(new Node(nodes_.size(), *this));
  Node* node{new_node.get()};

  nodes_.push_back(std::move(new_node));
  ++num_of_nodes_;
  GraphResolveNeeded(true);

  return gsl::not_null<Node*>{node};
}

// TODO: Does this need (and maybe AllocateNode) to be threadsafe so nodes_ and num_of_nodes_ managed more carefully?
bool Graph::ReleaseNode(NodeIndex index) {
  if (index >= nodes_.size()) {
    return false;
  }

  // index is valid, but the entry may already be empty
  if (nodes_[index] != nullptr) {
    nodes_[index] = nullptr;
    --num_of_nodes_;
    GraphProtoSyncNeeded(true);
    GraphResolveNeeded(true);
  }

  return true;
}

IOnnxRuntimeOpSchemaCollectionPtr Graph::GetSchemaRegistry() const {
  return schema_registry_;
}

Node& Graph::FuseSubGraph(std::unique_ptr<::onnxruntime::IndexedSubGraph> sub_graph,
                          const std::string& fused_node_name) {
  ORT_ENFORCE(nullptr != sub_graph && nullptr != sub_graph->GetMetaDef());

  auto func_meta_def = sub_graph->GetMetaDef();
  ORT_ENFORCE(nullptr != func_meta_def);
  std::vector<NodeArg*> input_args;
  std::vector<NodeArg*> output_args;
  for (auto& arg_name : func_meta_def->inputs) {
    input_args.push_back(GetNodeArg(arg_name));
  }
  for (auto& arg_name : func_meta_def->outputs) {
    output_args.push_back(GetNodeArg(arg_name));
  }

  auto& fused_node = AddNode(fused_node_name,
                             func_meta_def->name,
                             func_meta_def->doc_string,
                             input_args,
                             output_args,
                             &func_meta_def->attributes,
                             func_meta_def->domain);

  fused_node.SetNodeType(Node::Type::Fused);
  function_container_.emplace_back(MakeFunction(*this, std::move(sub_graph), logger_));
  fused_node.SetFunctionBody(*function_container_.back());

  // Remove nodes fused above.
  auto& sub_graph_ref = function_container_.back()->GetIndexedSubGraph();
  for (auto node_index : sub_graph_ref.nodes) {
    auto node = GetNode(node_index);
    if (nullptr == node) {
      continue;
    }
    auto output_edges = node->GetRelationships().output_edges;
    for (auto output_edge : output_edges) {
      RemoveEdge(node->Index(), output_edge.GetNode().Index(), output_edge.GetSrcArgIndex(), output_edge.GetDstArgIndex());
    }
    RemoveNode(node_index);
  }
  return fused_node;
}

Status Graph::InlineFunction(Node& node) {
  // Remove the function node, add the nodes in function's subgraph into the
  // main graph.
  const Graph& subgraph = node.GetFunctionBody()->Body();
  auto output_edges = node.GetRelationships().output_edges;
  for (auto output_edge : output_edges) {
    RemoveEdge(node.Index(), output_edge.GetNode().Index(), output_edge.GetSrcArgIndex(), output_edge.GetDstArgIndex());
  }
  std::unordered_map<std::string, NodeArg*> remap_input_output;
  if (node.MutableInputDefs().size() != subgraph.GetInputsIncludingInitializers().size())
    return Status(ONNXRUNTIME, FAIL, "Node " + node.Name() + "'s number of inputs is different from function body graph's number of input.");
  for (size_t i = 0; i < subgraph.GetInputsIncludingInitializers().size(); ++i) {
    auto* input = subgraph.GetInputsIncludingInitializers()[i];
    if (input->Name() != node.MutableInputDefs()[i]->Name())
      remap_input_output[input->Name()] = node.MutableInputDefs()[i];
  }

  ORT_ENFORCE(node.MutableOutputDefs().size() == subgraph.GetOutputs().size(),
              "Node ", node.Name(), "'s number of outputs is different from function body graph's number of outputs.");
  for (size_t i = 0; i < subgraph.GetOutputs().size(); ++i) {
    auto* output = subgraph.GetOutputs()[i];
    if (output->Name() != node.MutableOutputDefs()[i]->Name())
      remap_input_output[output->Name()] = node.MutableOutputDefs()[i];
  }

  RemoveNode(node.Index());
  for (const auto& subgraph_node : subgraph.Nodes()) {
    if (subgraph_node.OpType() == kConstant) {
      // Copy constant nodes _value to name_to_initial_tensor_
      ONNX_NAMESPACE::NodeProto subgraph_node_proto{};
      subgraph_node.ToProto(subgraph_node_proto);
      const gsl::not_null<TensorProto*> tensor{graph_proto_->add_initializer()};
      ORT_RETURN_IF_ERROR(utils::ConstantNodeProtoToTensorProto(subgraph_node_proto, *tensor));
      name_to_initial_tensor_[tensor->name()] = tensor;
    } else {
      std::vector<NodeArg*> inputs, outputs;
      for (auto* input : subgraph_node.InputDefs()) {
        auto it = remap_input_output.find(input->Name());
        if (it != remap_input_output.end())
          inputs.push_back(it->second);
        else
          inputs.push_back(const_cast<NodeArg*>(input));
      }
      for (auto* output : subgraph_node.OutputDefs()) {
        auto it = remap_input_output.find(output->Name());
        if (it != remap_input_output.end())
          outputs.push_back(it->second);
        else
          outputs.push_back(const_cast<NodeArg*>(output));
      }
      AddNode(subgraph_node.Name(), subgraph_node.OpType(), subgraph_node.Description(),
              inputs,
              outputs,
              &subgraph_node.GetAttributes(),
              subgraph_node.Domain());
    }
  }
  ORT_RETURN_IF_ERROR(this->Resolve());
  return Status::OK();
}

void Graph::SetInputs(const std::vector<const NodeArg*>& inputs) {
  if (is_loaded_from_model_file_) {
    // graph loaded from model file
    graph_inputs_including_initializers_ = inputs;
    graph_inputs_excluding_initializers_.clear();
    for (const auto* input : inputs) {
      ORT_ENFORCE(input->Exists(), "Input to set must exist.");
      if (name_to_initial_tensor_.find(input->Name()) == name_to_initial_tensor_.end()) {
        graph_inputs_excluding_initializers_.emplace_back(input);
      }
    }

    ComputeOverridableInitializers();
  } else {
    // creating graph from scratch
    // rely on SetGraphInputsOutputs() to fix up graph_inputs_excluding_initializers_
    graph_inputs_including_initializers_ = inputs;
  }

  graph_inputs_manually_set_ = true;
  GraphProtoSyncNeeded(true);
  GraphResolveNeeded(true);
}

void Graph::SetOutputs(const std::vector<const NodeArg*>& outputs) {
  graph_outputs_ = outputs;

  graph_outputs_manually_set_ = true;
  GraphProtoSyncNeeded(true);
  GraphResolveNeeded(true);
}

void Graph::SetNodeArgType(NodeArg& arg, const onnx::TypeProto& type_proto) {
  arg.SetType(type_proto);
  GraphResolveNeeded(true);
}

#endif  //  !defined(ORT_MINIMAL_BUILD)

Graph::~Graph() {
  // nothing to do, but we put it here so we don't need to fully define types in Graph that are held in unique_ptr
  // such as   std::unique_ptr<FunctionContainer> function_container_;
}

#if !defined(ORT_MINIMAL_BUILD)
std::ostream& operator<<(std::ostream& out, const Graph& graph) {
  out << "Inputs:\n";
  for (auto* x : graph.GetInputs()) {
    out << "   " << x->Name() << " : " << *x->Type() << "\n";
  }
  out << "Nodes:\n";
  for (auto& node : graph.Nodes()) {
    out << "   " << node.Name() << ": " << node.OpType() << " (";
    for (auto* x : node.InputDefs()) {
      if (x->Exists()) {
        out << x->Name() << ": " << *x->Type();
      }
      out << ", ";
    }
    out << ") -> ";
    for (auto* x : node.OutputDefs()) {
      if (x->Exists()) {
        out << x->Name() << ": " << *x->Type();
      }
      out << ", ";
    }
    out << "\n";
  }
  out << "Outputs:\n";
  for (auto* x : graph.GetOutputs()) {
    out << "   " << x->Name() << " : " << *x->Type() << "\n";
  }
  return out;
}
#endif  // !defined(ORT_MINIMAL_BUILD)

#if defined(ENABLE_ORT_FORMAT_LOAD)
Status Graph::LoadFromOrtFormat(
    const onnxruntime::experimental::fbs::Graph& fbs_graph,
    const Model& owning_model,
    const std::unordered_map<std::string, int>& domain_to_version,
    const logging::Logger& logger, std::unique_ptr<Graph>& graph) {
  // can't use make_unique as we're calling a private ctor
  graph.reset(new Graph(owning_model, domain_to_version, nullptr, nullptr, logger));

  ORT_RETURN_IF_ERROR(graph->LoadFromOrtFormat(fbs_graph));

#if !defined(ORT_MINIMAL_BUILD)
  // in a full build we need to run Resolve to fully populate ResolveContext and Node::op_,
  // which will allow optimizers to run or non-ORT EPs to take nodes.
  // TODO: We could decide that an ORT model is load only even in a full build,
  // and in InferenceSession::Initialize skip partitioning and running optimizers.
  ORT_RETURN_IF_ERROR(graph->Resolve());
#else
  // probably nothing required here. validate with model that has nested subgraphs.
#endif

  return Status::OK();
}

Status Graph::LoadFromOrtFormat(const onnxruntime::experimental::fbs::Graph& fbs_graph,
                                Graph& parent_graph, const Node& parent_node,
                                const logging::Logger& logger, std::unique_ptr<Graph>& graph) {
  // can't use make_unique as we're calling a private ctor
  graph.reset(new Graph(parent_graph.owning_model_,
                        parent_graph.domain_to_version_, &parent_graph, &parent_node,
                        logger));

  return graph->LoadFromOrtFormat(fbs_graph);
}

Graph::Graph(const Model& owning_model,
             const std::unordered_map<std::string, int>& domain_to_version,
             Graph* parent_graph, const Node* parent_node,
             const logging::Logger& logger)
    : owning_model_(owning_model),
      graph_proto_(&deserialized_proto_data_),
#if !defined(ORT_MINIMAL_BUILD)
      schema_registry_(std::make_shared<SchemaRegistryManager>()),
#endif
      domain_to_version_(domain_to_version),
      parent_graph_(parent_graph),
      parent_node_(parent_node),
      logger_(logger),
      is_loaded_from_model_file_(true) {  // true as the Graph isn't manually constructed from scratch
}

common::Status Graph::LoadFromOrtFormat(const onnxruntime::experimental::fbs::Graph& fbs_graph) {
  // We deserialize the graph from ORT format in the following order:
  // 1. Deserialize the initializers
  // 2. Deserialize the NodeArgs
  //        We need all NodeArg instances to exist when deserializing Nodes to setup the Node's
  //        inputs/outputs/implicit inputs which are collections of NodeArg*.
  // 3. Deserialize the Nodes
  // 4. Deserialize the NodeEdges
  //        We need all the Node instances to exist as the EdgeEnd has a Node* for the other end of the edge
  // 5. Deserialize the Inputs/Outputs/outer_scope_node_args

  // Initializers
  auto fbs_initializers = fbs_graph.initializers();
  if (fbs_initializers) {
    name_to_initial_tensor_.reserve(fbs_initializers->size());
    for (const auto* fbs_tensor : *fbs_initializers) {
      ORT_RETURN_IF(nullptr == fbs_tensor, "Initializer tensor is missing. Invalid ORT format model.");
      TensorProto* initializer = deserialized_proto_data_.add_initializer();
      ORT_RETURN_IF_ERROR(experimental::utils::LoadInitializerOrtFormat(*fbs_tensor, *initializer));
      name_to_initial_tensor_[initializer->name()] = initializer;
    }
  }

  // NodeArgs
  auto fbs_node_args = fbs_graph.node_args();
  if (fbs_node_args) {
    node_args_.reserve(fbs_node_args->size());
    for (const auto* fbs_value_info : *fbs_node_args) {
      ORT_RETURN_IF(nullptr == fbs_value_info, "NodeArg is missing. Invalid ORT format model.");
      NodeArgInfo node_arg_info;
      ORT_RETURN_IF_ERROR(experimental::utils::LoadValueInfoOrtFormat(*fbs_value_info, node_arg_info));
      // NodeArg ctor is private, cannot use make_unique
      node_args_[fbs_value_info->name()->str()] = std::unique_ptr<NodeArg>(new NodeArg(std::move(node_arg_info)));
    }
  }

  // Nodes
  //
  // Since we access a node using its index, we need to have nodes_ with size max_node_index to avoid
  // out of bounds access.
  nodes_.resize(fbs_graph.max_node_index());
  auto* fbs_nodes = fbs_graph.nodes();

  // It is possible to have no nodes in the model. Most likely scenario is the subgraph of an If Node
  // where the subgraph returns a Constant node. The Constant node will be lifted to an initializer by ORT
  // (prior to serializing to ORT format), leaving a valid Graph that contains no nodes.
  if (fbs_nodes != nullptr) {
    for (const auto* fbs_node : *fbs_nodes) {
      ORT_RETURN_IF(nullptr == fbs_node, "Node is missing. Invalid ORT format model.");
      std::unique_ptr<Node> node;
      ORT_RETURN_IF_ERROR(Node::LoadFromOrtFormat(*fbs_node, *this, logger_, node));
      nodes_[node->Index()] = std::move(node);
      ++num_of_nodes_;
    }
  }

  // NodeEdges
  auto* fbs_node_edges = fbs_graph.node_edges();
  if (fbs_node_edges != nullptr) {
    for (const auto* fbs_node_edge : *fbs_node_edges) {
      ORT_RETURN_IF(nullptr == fbs_node_edge, "NodeEdge is missing. Invalid ORT format model.");
      ORT_RETURN_IF_ERROR(nodes_[fbs_node_edge->node_index()]->LoadEdgesFromOrtFormat(*fbs_node_edge, *this));
    }
  }

  // Inputs/Outputs/outer_scope_node_args
  auto add_node_args = [&](const flatbuffers::Vector<flatbuffers::Offset<flatbuffers::String>>* fbs_node_args,
                           std::vector<const NodeArg*>& node_args) -> Status {
    if (fbs_node_args != nullptr) {
      node_args.reserve(fbs_node_args->size());
      for (const auto* fbs_node_arg_name : *fbs_node_args) {
        ORT_RETURN_IF(nullptr == fbs_node_arg_name, "NodeArg Name is missing. Invalid ORT format model.");
        gsl::not_null<NodeArg*> node_arg = GetNodeArg(fbs_node_arg_name->str());
        node_args.push_back(node_arg);
      }
    }
    return Status::OK();
  };

  ORT_RETURN_IF_ERROR(add_node_args(fbs_graph.inputs(), graph_inputs_including_initializers_));
  for (const auto* input_arg : graph_inputs_including_initializers_) {
    if (name_to_initial_tensor_.count(input_arg->Name()) == 0) {
      graph_inputs_excluding_initializers_.push_back(input_arg);
    }
  }

  ComputeOverridableInitializers();

  ORT_RETURN_IF_ERROR(add_node_args(fbs_graph.outputs(), graph_outputs_));

  return Status::OK();
}

#endif  // defined(ENABLE_ORT_FORMAT_LOAD)

}  // namespace onnxruntime<|MERGE_RESOLUTION|>--- conflicted
+++ resolved
@@ -421,45 +421,11 @@
   return &(operator*());
 }
 
-<<<<<<< HEAD
-NodeIndex Node::Index() const noexcept {
-  return index_;
-}
-
-const std::string& Node::Name() const noexcept {
-  return name_;
-}
-
-const std::string& Node::OpType() const noexcept {
-  return op_type_;
-}
-
-const std::string& Node::Description() const noexcept {
-  return description_;
-}
-
-const std::string& Node::Domain() const noexcept {
-  return domain_;
-}
-
-const OpSchema* Node::Op() const noexcept {
-  return op_;
-}
-
-int Node::Priority() const noexcept {
-  return priority_;
-}
-
 void Node::SetPriority(int priority) noexcept {
   priority_ = priority;
 }
 
-Node::Type Node::NodeType() const noexcept {
-  return node_type_;
-}
-=======
 #if !defined(ORT_MINIMAL_BUILD)
->>>>>>> e0b49844
 
 void Node::SetNodeType(Node::Type node_type) noexcept {
   node_type_ = node_type;
@@ -1600,7 +1566,6 @@
   }
 }
 
-<<<<<<< HEAD
 void Graph::KahnsTopologicalSort(const std::function<void(const Node*)>& enter,
                                  const std::function<bool(const Node*, const Node*)>& comp) const {
   std::unordered_map<NodeIndex, size_t> in_degree;
@@ -1639,9 +1604,7 @@
     LOGS(logger_, WARNING) << "Some nodes are not included in the topological sort, graph might have a cycle.";
   }
 }
-=======
 #if !defined(ORT_MINIMAL_BUILD)
->>>>>>> e0b49844
 
 GSL_SUPPRESS(es .84)  // noisy warning about ignoring return value from insert(...)
 Status Graph::PerformTopologicalSortAndCheckIsAcyclic() {
