# Copyright (c) Microsoft Corporation. All rights reserved.
# Licensed under the MIT License.

# Minimum CMake required
cmake_minimum_required(VERSION 3.13)

# Project
project(onnxruntime C CXX)
cmake_policy(SET CMP0069 NEW)
set(CMAKE_POLICY_DEFAULT_CMP0069 NEW)

include(CheckCXXCompilerFlag)
include(CheckLanguage)

# CentOS compiler is old but it does allow certain C++14 features
# such as lambda captures and they are convinient
# On the other hand it does not allow some others.
# So we cant' regulate simply with the standard.
set(CMAKE_CXX_STANDARD 14)

# General C# prperties
if (onnxruntime_BUILD_CSHARP)
  check_language(CSharp)
  if (CMAKE_CSharp_COMPILER)
    enable_language(CSharp)
    set(CMAKE_CSharp_FLAGS ${CMAKE_CSharp_FLAGS} "/langversion:6")
    message(STATUS "CMAKE_Csharp_Compiler = ${CMAKE_CSharp_COMPILER}")
  else()
    message(WARNING "Language Csharp is not found in the system")
  endif()
endif()

set_property(GLOBAL PROPERTY USE_FOLDERS ON)
# NOTE: POSITION INDEPENDENT CODE hurts performance, and it only make sense on POSIX systems
set(CMAKE_POSITION_INDEPENDENT_CODE ON)

# Enable CTest
enable_testing()

if(NOT CMAKE_BUILD_TYPE)
  message(STATUS "Build type not set - using RelWithDebInfo")
  set(CMAKE_BUILD_TYPE "RelWithDebInfo" CACHE STRING "Choose build type: Debug Release RelWithDebInfo." FORCE)
endif()

# Options
option(onnxruntime_RUN_ONNX_TESTS "Enable ONNX Compatibility Testing" OFF)
option(onnxruntime_GENERATE_TEST_REPORTS "Enable test report generation" OFF)
option(onnxruntime_ENABLE_STATIC_ANALYSIS "Enable static analysis" OFF)
option(onnxruntime_ENABLE_PYTHON "Enable python buildings" OFF)
option(onnxruntime_USE_CUDA "Build with CUDA support" OFF)
option(onnxruntime_USE_OPENVINO "Build with OpenVINO support" OFF)
option(onnxruntime_USE_NSYNC "Build with NSYNC support. This option only takes effect on Linux" OFF)
option(onnxruntime_USE_EIGEN_FOR_BLAS "Use eign for blas" ON)
option(onnxruntime_USE_NNAPI "Build with DNNLibrary for Android NNAPI support" OFF)
option(onnxruntime_USE_MKLDNN "Build with MKL-DNN support" OFF)
option(onnxruntime_USE_MKLML "Build MKL-DNN with MKL-ML binary dependency" OFF)
option(onnxruntime_USE_GEMMLOWP "Build with gemmlowp for quantized gemm" OFF)
option(onnxruntime_USE_AUTOML "Build AutoML support" ON)
option(onnxruntime_USE_NGRAPH "Build with nGraph support" OFF)
option(onnxruntime_USE_OPENBLAS "Use openblas" OFF)
option(onnxruntime_DEV_MODE "Enable developer warnings and treat most of them as error." OFF)
option(onnxruntime_USE_JEMALLOC "Use jecmalloc" OFF)
option(onnxruntime_MSVC_STATIC_RUNTIME "Compile for the static CRT" OFF)
option(onnxruntime_BUILD_UNIT_TESTS "Build ONNXRuntime unit tests" ON)
option(onnxruntime_USE_PREINSTALLED_EIGEN "Use pre-installed EIGEN. Need to provide eigen_SOURCE_PATH if turn this on." OFF)
option(onnxruntime_BUILD_BENCHMARKS "Build ONNXRuntime micro-benchmarks" OFF)
option(onnxruntime_USE_TVM "Build tvm for code-gen" OFF)
option(onnxruntime_BUILD_FOR_NATIVE_MACHINE "Enable this option for turning on optimization specific to this machine" OFF)
option(onnxruntime_USE_LLVM "Build tvm with LLVM" OFF)
option(onnxruntime_USE_OPENMP "Build with OpenMP support" OFF)
option(onnxruntime_BUILD_SHARED_LIB "Build a shared library" OFF)
option(onnxruntime_ENABLE_MICROSOFT_INTERNAL "Use this option to enable/disable microsoft internal only code" OFF)
option(onnxruntime_USE_NUPHAR "Build with Nuphar" OFF)
option(onnxruntime_USE_BRAINSLICE "Build with BrainSlice" OFF)
option(onnxruntime_USE_TENSORRT "Build with TensorRT support" OFF)
option(onnxruntime_ENABLE_LTO "Enable link time optimization" ON)
option(onnxruntime_CROSS_COMPILING "Cross compiling onnx runtime" OFF)
option(onnxruntime_BUILD_SERVER "Build ONNX Runtime Server" OFF)
option(onnxruntime_USE_FULL_PROTOBUF "Use full protobuf" OFF)
option(onnxruntime_DISABLE_CONTRIB_OPS "Disable contrib ops" OFF)
option(tensorflow_C_PACKAGE_PATH "Path to tensorflow C package installation dir")
option(onnxruntime_ENABLE_LANGUAGE_INTEROP_OPS "Enable operator implemented in language other than cpp" OFF)
option(onnxruntime_DEBUG_NODE_INPUTS_OUTPUTS "Dump node input shapes and output data to standard output when executing the model." OFF)
option(onnxruntime_USE_DML "Build with DirectML support" OFF)
option(onnxruntime_USE_WINML "Build with WinML support" OFF)
option(onnxruntime_USE_ACL "Build with ACL support" OFF)
option(onnxruntime_USE_TELEMETRY "Build with Telemetry" OFF)
<<<<<<< HEAD
=======
option(onnxruntime_ENABLE_INSTRUMENT "Enable Instrument with Event Tracing for Windows (ETW)" OFF)
>>>>>>> 2394d169

set(protobuf_BUILD_TESTS OFF CACHE BOOL "Build protobuf tests" FORCE)
#nsync tests failed on Mac Build
set(NSYNC_ENABLE_TESTS OFF CACHE BOOL "Build protobuf tests" FORCE)
set(ONNX_ML 1)
if(NOT onnxruntime_ENABLE_PYTHON)
  set(onnxruntime_ENABLE_LANGUAGE_INTEROP_OPS OFF)
endif()

if(NOT WIN32)
  #TODO: On Linux we may try https://github.com/microsoft/TraceLogging
  if(onnxruntime_ENABLE_INSTRUMENT)
    message(WARNING "Instrument is only supported on Windows now")
    set(onnxruntime_ENABLE_INSTRUMENT OFF)
  endif()
endif()

if(onnxruntime_USE_OPENMP)
  find_package(OpenMP)
  if (OPENMP_FOUND)
    set (CMAKE_C_FLAGS "${CMAKE_C_FLAGS} ${OpenMP_C_FLAGS}")
    set (CMAKE_CXX_FLAGS "${CMAKE_CXX_FLAGS} ${OpenMP_CXX_FLAGS}")
    add_definitions(-DUSE_OPENMP)
    # MKLML and NGraph depend on their own OpenMP library that may be different with the compiler's.
    # Disable the options to build mklml/NGraph and OpenMP together.
    if(onnxruntime_USE_MKLML)
      message(FATAL_ERROR "Please use only one of onnxruntime_USE_MKLML, onnxruntime_USE_OPENMP")
    endif()
    if(onnxruntime_USE_NGRAPH)
      message(FATAL_ERROR "Please use only one of onnxruntime_USE_NGRAPH, onnxruntime_USE_OPENMP")
    endif()
  else()
    set(onnxruntime_USE_OPENMP OFF)
  endif()
endif()
if(onnxruntime_ENABLE_LTO)
  #TODO: figure out why nsync doesn't work
  if(onnxruntime_USE_NSYNC)
    message(WARNING "IPO is not supported when nsync is in use")
    set(onnxruntime_ENABLE_LTO OFF)
  else()
    include(CheckIPOSupported)
    check_ipo_supported(RESULT ipo_enabled OUTPUT ipo_output)
    if(NOT ipo_enabled)
      message(WARNING "IPO is not supported by this compiler")
      set(onnxruntime_ENABLE_LTO OFF)
    endif()
  endif()
endif()


set(REPO_ROOT ${PROJECT_SOURCE_DIR}/..)
set(ONNXRUNTIME_ROOT ${PROJECT_SOURCE_DIR}/../onnxruntime)
file (STRINGS "${REPO_ROOT}/VERSION_NUMBER" ORT_VERSION)

# Guarantee that the Eigen code that you are #including is licensed
# under the MPL2 and possibly more permissive licenses (like BSD).
add_definitions(-DEIGEN_MPL2_ONLY)

if(onnxruntime_CROSS_COMPILING)
  set(CMAKE_CROSSCOMPILING ON)
  check_cxx_compiler_flag(-Wno-error HAS_NOERROR)
  if(HAS_NOERROR)
    string(APPEND CMAKE_CXX_FLAGS " -Wno-error=attributes")
    string(APPEND CMAKE_C_FLAGS " -Wno-error=attributes")
  endif()
endif()

#must after OpenMP settings
find_package(Threads)

if (MSVC)
  if (onnxruntime_MSVC_STATIC_RUNTIME)
    # set all of our submodules to static runtime
    set(ONNX_USE_MSVC_STATIC_RUNTIME ON)
    set(protobuf_MSVC_STATIC_RUNTIME ON)
    set(gtest_force_shared_crt OFF)

    # In case we are building static libraries, link also the runtime library statically
    # so that MSVCR*.DLL is not required at runtime.
    # https://msdn.microsoft.com/en-us/library/2kzt1wy3.aspx
    # This is achieved by replacing msvc option /MD with /MT and /MDd with /MTd
    # https://gitlab.kitware.com/cmake/community/wikis/FAQ#how-can-i-build-my-msvc-application-with-a-static-runtime
    foreach(flag_var
        CMAKE_CXX_FLAGS CMAKE_CXX_FLAGS_DEBUG CMAKE_CXX_FLAGS_RELEASE
        CMAKE_CXX_FLAGS_MINSIZEREL CMAKE_CXX_FLAGS_RELWITHDEBINFO
        CMAKE_C_FLAGS CMAKE_C_FLAGS_DEBUG CMAKE_C_FLAGS_RELEASE
        CMAKE_C_FLAGS_MINSIZEREL CMAKE_C_FLAGS_RELWITHDEBINFO)
      if(${flag_var} MATCHES "/MD")
        string(REGEX REPLACE "/MD" "/MT" ${flag_var} "${${flag_var}}")
      endif(${flag_var} MATCHES "/MD")
    endforeach(flag_var)
  else()
    set(ONNX_USE_MSVC_STATIC_RUNTIME OFF)
    set(protobuf_WITH_ZLIB  OFF CACHE BOOL "" FORCE)
    set(protobuf_MSVC_STATIC_RUNTIME OFF CACHE BOOL "Link protobuf to static runtime libraries" FORCE)
    set(gtest_force_shared_crt ON CACHE BOOL "Use shared (DLL) run-time lib for gtest" FORCE)
  endif()
  #Always enable exception handling, even for Windows ARM
  SET (CMAKE_CXX_FLAGS "${CMAKE_CXX_FLAGS} /EHsc")  
  if (NOT onnxruntime_USE_CUDA)
    SET (CMAKE_CXX_FLAGS_RELEASE "${CMAKE_CXX_FLAGS_RELEASE} /Gw /GL")
    SET (CMAKE_CXX_FLAGS_RELWITHDEBINFO "${CMAKE_CXX_FLAGS_RELWITHDEBINFO} /Gw /GL")
  endif()
  if (NOT DEFINED onnxruntime_DISABLE_QSPECTRE_CHECK)
    check_cxx_compiler_flag(-Qspectre HAS_QSPECTRE)
    if (HAS_QSPECTRE)
      SET(CMAKE_C_FLAGS "${CMAKE_C_FLAGS} /Qspectre")
      SET(CMAKE_CXX_FLAGS "${CMAKE_CXX_FLAGS} /Qspectre")
    endif()
  endif()
  SET(CMAKE_EXE_LINKER_FLAGS  "${CMAKE_EXE_LINKER_FLAGS} /DYNAMICBASE")
  check_cxx_compiler_flag(-guard:cf HAS_GUARD_CF)
  if (HAS_GUARD_CF)
    SET(CMAKE_C_FLAGS_RELEASE "${CMAKE_C_FLAGS_RELEASE} /guard:cf")
    SET(CMAKE_CXX_FLAGS_RELEASE "${CMAKE_CXX_FLAGS_RELEASE} /guard:cf")
    SET(CMAKE_C_FLAGS_RELWITHDEBINFO "${CMAKE_C_FLAGS_RELWITHDEBINFO} /guard:cf")
    SET(CMAKE_CXX_FLAGS_RELWITHDEBINFO "${CMAKE_CXX_FLAGS_RELWITHDEBINFO} /guard:cf")
    SET(CMAKE_EXE_LINKER_FLAGS  "${CMAKE_EXE_LINKER_FLAGS} /guard:cf")
  endif()
else()
  if(onnxruntime_BUILD_FOR_NATIVE_MACHINE)
    string(APPEND CMAKE_CXX_FLAGS_RELEASE " -march=native -mtune=native")
    string(APPEND CMAKE_C_FLAGS_RELEASE " -march=native -mtune=native")
    string(APPEND CMAKE_CXX_FLAGS_RELWITHDEBINFO " -march=native -mtune=native")
    string(APPEND CMAKE_C_FLAGS_RELWITHDEBINFO " -march=native -mtune=native")
  endif()
  if(onnxruntime_BUILD_x86)
    set (CMAKE_SYSTEM_PROCESSOR "x86")
    set (CMAKE_C_FLAGS "${CMAKE_C_FLAGS} -msse2 -mfpmath=sse -Wno-narrowing")
    set (CMAKE_CXX_FLAGS "${CMAKE_CXX_FLAGS} -msse2 -mfpmath=sse -Wno-narrowing")
  endif()
endif()

if (${CMAKE_SYSTEM_NAME} MATCHES "Darwin")
    #For Mac compliance
    message("Adding flags for Mac builds")
    set (CMAKE_CXX_FLAGS "${CMAKE_CXX_FLAGS} -fstack-protector-strong")
endif()

find_package(PNG)
set(ENABLE_DATE_TESTING  OFF CACHE BOOL "" FORCE)
set(USE_SYSTEM_TZ_DB  ON CACHE BOOL "" FORCE)
set(RE2_BUILD_TESTING OFF CACHE BOOL "" FORCE)

if(CMAKE_CROSSCOMPILING)
  message("Doing crosscompiling")
endif()

#Need python to generate def file
if(onnxruntime_BUILD_SHARED_LIB OR onnxruntime_ENABLE_PYTHON)
  if(onnxruntime_ENABLE_PYTHON)
    find_package(PythonInterp 3.5 REQUIRED)
    find_package(PythonLibs 3.5 REQUIRED)
  else()
    find_package(PythonInterp 3.4 REQUIRED)
    find_package(PythonLibs 3.4 REQUIRED)
  endif()
endif()

#target begins from here

if(onnxruntime_BUILD_BENCHMARKS)
  if(NOT TARGET benchmark)
    # We will not need to test benchmark lib itself.
    set(BENCHMARK_ENABLE_TESTING OFF CACHE BOOL "Disable benchmark testing as we don't need it.")
    # We will not need to install benchmark since we link it statically.
    set(BENCHMARK_ENABLE_INSTALL OFF CACHE BOOL "Disable benchmark install to avoid overwriting vendor install.")
    add_subdirectory(${PROJECT_SOURCE_DIR}/external/onnx/third_party/benchmark EXCLUDE_FROM_ALL)
  endif()
endif()

add_subdirectory(${PROJECT_SOURCE_DIR}/external/nsync EXCLUDE_FROM_ALL)
# External dependencies
list(APPEND CMAKE_MODULE_PATH ${PROJECT_SOURCE_DIR}/external)

#Here we support two build mode:
#1. if ONNX_CUSTOM_PROTOC_EXECUTABLE is set, build Protobuf from source, except protoc.exe. This mode is mainly
#   for cross-compiling
#2. if ONNX_CUSTOM_PROTOC_EXECUTABLE is not set, Compile everything(including protoc) from source code.


# use protobuf as a submodule
add_subdirectory(${PROJECT_SOURCE_DIR}/external/protobuf/cmake EXCLUDE_FROM_ALL)
set_target_properties(libprotobuf PROPERTIES FOLDER "External/Protobuf")
set_target_properties(libprotobuf-lite PROPERTIES FOLDER "External/Protobuf")
set_target_properties(libprotoc PROPERTIES FOLDER "External/Protobuf")
set_target_properties(protoc PROPERTIES FOLDER "External/Protobuf")
if (onnxruntime_USE_FULL_PROTOBUF)
  add_library(protobuf::libprotobuf ALIAS libprotobuf)
else()
  add_library(protobuf::libprotobuf ALIAS libprotobuf-lite)
endif()
add_executable(protobuf::protoc ALIAS protoc)
include(protobuf_function.cmake)

if (onnxruntime_DISABLE_CONTRIB_OPS)
  add_definitions(-DDISABLE_CONTRIB_OPS)
endif()

if (onnxruntime_USE_CUDA AND "${onnxruntime_CUDNN_HOME}" STREQUAL "")
  message(FATAL_ERROR "onnxruntime_CUDNN_HOME required for onnxruntime_USE_CUDA")
endif()

if (onnxruntime_USE_EIGEN_FOR_BLAS)
  add_definitions(-DUSE_EIGEN_FOR_BLAS)
endif()

if (onnxruntime_USE_OPENBLAS AND "${onnxruntime_OPENBLAS_HOME}" STREQUAL "" AND WIN32)
  # On linux we assume blas is installed via 'apt-get install libopenblas-dev'
  message(FATAL_ERROR "onnxruntime_OPENBLAS_HOME required for onnxruntime_USE_OPENBLAS")
endif()

if (onnxruntime_USE_OPENBLAS AND onnxruntime_USE_EIGEN_FOR_BLAS)
  message(FATAL_ERROR "use one of onnxruntime_USE_OPENBLAS, onnxruntime_USE_EIGEN_FOR_BLAS")
endif()

# if ON put all the unit tests in a single project so that code coverage is more comprehensive.
# defaulting to that and most likely removing option to have separate unit test projects in the near future.
set(SingleUnitTestProject ON)
if (onnxruntime_SPLIT_UNIT_TEST_PROJECTS)
  set(SingleUnitTestProject OFF)
endif()

get_filename_component(ONNXRUNTIME_ROOT "${ONNXRUNTIME_ROOT}" ABSOLUTE)
get_filename_component(REPO_ROOT "${REPO_ROOT}" ABSOLUTE)
set(ONNXRUNTIME_INCLUDE_DIR ${REPO_ROOT}/include/onnxruntime)

add_subdirectory(external/date EXCLUDE_FROM_ALL)
add_subdirectory(external/re2 EXCLUDE_FROM_ALL)
set_target_properties(re2 PROPERTIES FOLDER "External/re2")

# bounds checking behavior.
# throw instead of calling terminate if there's a bounds checking violation.
# we make it through via a handler so CUDA does not complain
# The following -DGSL macros are recognized by gsl-lite along with -Dgsl macros
set(CMAKE_CXX_FLAGS "${CMAKE_CXX_FLAGS} -Dgsl_CONFIG_CONTRACT_VIOLATION_THROWS")
# no bounds checking in release build so no perf cost
set(CMAKE_CXX_FLAGS_RELEASE "${CMAKE_CXX_FLAGS_RELEASE} -DGSL_UNENFORCED_ON_CONTRACT_VIOLATION")
set(CMAKE_CXX_FLAGS_RELWITHDEBINFO "${CMAKE_CXX_FLAGS_RELWITHDEBINFO} -DGSL_UNENFORCED_ON_CONTRACT_VIOLATION")

include(eigen)
#onnxruntime_EXTERNAL_LIBRARIES could contain onnx, onnx_proto,libprotobuf, cuda/cudnn, jemalloc,
# mkldnn/mklml, openblas, onnxruntime_codegen_tvm, tvm, nnvm_compiler and pthread
# pthread is always at the last
set(onnxruntime_EXTERNAL_LIBRARIES onnx onnx_proto protobuf::libprotobuf re2)

function(onnxruntime_add_include_to_target dst_target)
    foreach(src_target ${ARGN})
        target_include_directories(${dst_target} PRIVATE $<TARGET_PROPERTY:${src_target},INTERFACE_INCLUDE_DIRECTORIES>)
        target_compile_definitions(${dst_target} PRIVATE $<TARGET_PROPERTY:${src_target},INTERFACE_COMPILE_DEFINITIONS>)
    endforeach()
endfunction()

set(onnxruntime_EXTERNAL_DEPENDENCIES onnx_proto re2)

# ACL
if (onnxruntime_USE_ACL)
  list(APPEND onnxruntime_EXTERNAL_LIBRARIES arm_compute acl arm_compute_graph arm_compute_core)
endif()

# TVM
if (onnxruntime_USE_TVM)
  if (onnxruntime_USE_CUDA)
    set(USE_CUDA ON)
  endif()
  if (onnxruntime_USE_LLVM)
    set(USE_LLVM ON)
    add_definitions(-DUSE_TVM_WITH_LLVM)
  endif()
  add_subdirectory(${PROJECT_SOURCE_DIR}/external/tvm EXCLUDE_FROM_ALL)
  set_target_properties(tvm PROPERTIES FOLDER "External/tvm")
  set_target_properties(tvm_topi PROPERTIES FOLDER "External/tvm")
  set_target_properties(tvm_runtime PROPERTIES FOLDER "External/tvm")
  set_target_properties(nnvm_compiler PROPERTIES FOLDER "External/tvm")

  set(TVM_INCLUDES ${PROJECT_SOURCE_DIR}/external/tvm/include
    ${PROJECT_SOURCE_DIR}/external/tvm/3rdparty/dmlc-core/include
    ${PROJECT_SOURCE_DIR}/external/tvm/3rdparty/dlpack/include
    $<TARGET_PROPERTY:tvm,INTERFACE_INCLUDE_DIRECTORIES>
    $<TARGET_PROPERTY:tvm_topi,INTERFACE_INCLUDE_DIRECTORIES>
    $<TARGET_PROPERTY:nnvm_compiler,INTERFACE_INCLUDE_DIRECTORIES>)
  add_definitions(-DUSE_TVM)

  set(onnxruntime_tvm_libs onnxruntime_codegen_tvm)
  # needs to link with stdc++fs in Linux
  if(UNIX)
    if (NOT APPLE)
      set(FS_STDLIB stdc++fs)
    endif()
  endif()
  list(APPEND onnxruntime_EXTERNAL_LIBRARIES tvm nnvm_compiler ${FS_STDLIB})
  list(APPEND onnxruntime_EXTERNAL_DEPENDENCIES tvm nnvm_compiler)
endif()

# ONNX
add_subdirectory(onnx)

#set_target_properties(gen_onnx_proto PROPERTIES FOLDER "External/ONNX")
# fix a warning in onnx code we can't do anything about
if (MSVC)
    set(CMAKE_CXX_FLAGS "${CMAKE_CXX_FLAGS} -DEIGEN_HAS_C99_MATH") # required to be set explicitly to enable Eigen-Unsupported SpecialFunctions
endif()

if (onnxruntime_RUN_ONNX_TESTS)
  add_definitions(-DORT_RUN_EXTERNAL_ONNX_TESTS)
endif()

#Adjust warning flags
if (WIN32)
    add_definitions(-DPLATFORM_WINDOWS -DNOGDI -DNOMINMAX -D_USE_MATH_DEFINES)
    # parallel build
    # These compiler opitions cannot be forwarded to NVCC, so cannot use add_compiler_options
    string(APPEND CMAKE_CXX_FLAGS " /MP")
    string(APPEND CMAKE_CXX_FLAGS
      " /wd4503" # Decorated name length exceeded.
      " /wd4127" # conditional expression is constant.
      " /wd4146" # unary minus operator applied to unsigned type. Needed for Protobuf
    )
    if (onnxruntime_ENABLE_STATIC_ANALYSIS)
        string(APPEND CMAKE_CXX_FLAGS
            " /analyze:WX- "
            # disable warning because there are many occurrences from test macros
            " /wd6326 " # potential comparison of a constant with another constant
        )
    endif()

    # set compile warning level to 3 on CUDA build but 4 on CPU-only build
    if(onnxruntime_USE_CUDA)
        #CMake hardcoded /W3 in its 'Windows-NVIDIA-CUDA.cmake'. We'd better keep consistent with it.
        #Change it to /W4 will result build failure
        string(APPEND CMAKE_CXX_FLAGS " /W3")
    else()
        string(APPEND CMAKE_CXX_FLAGS " /W4")
    endif()

    # treat warning as error only on x64 platform.
    # For x86 and cross-compiled ARM64 binaries, there are too many warnings to fix, hence ignore warnings for now
    if (CMAKE_SIZEOF_VOID_P EQUAL 8 AND onnxruntime_DEV_MODE AND NOT CMAKE_CROSSCOMPILING)
      # treat warnings as errors
      string(APPEND CMAKE_CXX_FLAGS " /WX")
      foreach(type EXE STATIC SHARED)
        set(CMAKE_${type}_LINKER_FLAGS "${CMAKE_${type}_LINKER_FLAGS} /WX")
      endforeach()
    endif()

    # set linker flags to minimize the binary size.
    if (MSVC)
      foreach(type EXE STATIC SHARED)
        if (NOT type MATCHES STATIC)
          set(CMAKE_${type}_LINKER_FLAGS_RELWITHDEBINFO "${CMAKE_${type}_LINKER_FLAGS_RELWITHDEBINFO} /OPT:REF,ICF,LBR")
          set(CMAKE_${type}_LINKER_FLAGS_RELWITHDEBINFO "${CMAKE_${type}_LINKER_FLAGS_RELWITHDEBINFO} /INCREMENTAL:NO")
        endif()
        if (NOT onnxruntime_USE_CUDA)
          set(CMAKE_${type}_LINKER_FLAGS_RELEASE "${CMAKE_${type}_LINKER_FLAGS_RELEASE} /LTCG")
          set(CMAKE_${type}_LINKER_FLAGS_RELWITHDEBINFO "${CMAKE_${type}_LINKER_FLAGS_RELWITHDEBINFO} /LTCG")
        endif()
      endforeach()
    endif()
else()
  add_definitions(-DPLATFORM_POSIX)
  # Enable warning and enable space optimization in Linux
  string(APPEND CMAKE_CXX_FLAGS " -Wall -Wextra -ffunction-sections -fdata-sections")
  string(APPEND CMAKE_C_FLAGS " -Wall -Wextra -ffunction-sections -fdata-sections")

  if(onnxruntime_DEV_MODE)
    string(APPEND CMAKE_CXX_FLAGS " -Werror")
    string(APPEND CMAKE_C_FLAGS " -Werror")
  endif()
  check_cxx_compiler_flag(-Wunused-but-set-variable HAS_UNUSED_BUT_SET_VARIABLE)
  check_cxx_compiler_flag(-Wunused-parameter HAS_UNUSED_PARAMETER)
  check_cxx_compiler_flag(-Wcast-function-type HAS_CAST_FUNCTION_TYPE)
  check_cxx_compiler_flag(-Wparentheses HAS_PARENTHESES)
  check_cxx_compiler_flag(-Wuseless-cast HAS_USELESS_CAST)
  check_cxx_compiler_flag(-Wnonnull-compare HAS_NONNULL_COMPARE)
  check_cxx_compiler_flag(-Wtautological-pointer-compare HAS_TAUTOLOGICAL_POINTER_COMPARE)
  check_cxx_compiler_flag(-Wcatch-value HAS_CATCH_VALUE)
  check_cxx_compiler_flag(-Wmissing-braces HAS_MISSING_BRACES)
  check_cxx_compiler_flag(-Wignored-attributes HAS_IGNORED_ATTRIBUTES)
  check_cxx_compiler_flag(-Wdeprecated-copy HAS_DEPRECATED_COPY)
  check_cxx_compiler_flag(-Wclass-memaccess HAS_CLASS_MEMACCESS)

  if(HAS_TAUTOLOGICAL_POINTER_COMPARE)
    #we may have extra null pointer checkings in debug build, it's not an issue
    string(APPEND CMAKE_CXX_FLAGS_DEBUG " -Wno-tautological-pointer-compare")
    string(APPEND CMAKE_C_FLAGS_DEBUG " -Wno-tautological-pointer-compare")
  endif()
  if(HAS_NONNULL_COMPARE)
    #we may have extra null pointer checkings in debug build, it's not an issue
    string(APPEND CMAKE_CXX_FLAGS_DEBUG " -Wno-nonnull-compare")
    string(APPEND CMAKE_C_FLAGS_DEBUG " -Wno-nonnull-compare")
  endif()
  if(HAS_DEPRECATED_COPY)
    #too many such errors in eigen and gemmlowp
    string(APPEND CMAKE_CXX_FLAGS_DEBUG " -Wno-deprecated-copy")
    string(APPEND CMAKE_C_FLAGS_DEBUG " -Wno-deprecated-copy")
  endif()
  if(HAS_PARENTHESES)
    string(APPEND CMAKE_CXX_FLAGS " -Wno-parentheses")
  endif()
endif()

if (onnxruntime_USE_JEMALLOC)
  if (onnxruntime_USE_MIMALLOC)
    message( FATAL_ERROR "You cannot specify both jemalloc and mimalloc." )
  endif()

  if (Win32)
    message( FATAL_ERROR "Jemalloc is not supported on Windows." )
  endif()
  include(jemalloc)
  add_definitions(-DUSE_JEMALLOC=1)
  list(APPEND onnxruntime_EXTERNAL_LIBRARIES ${JEMALLOC_STATIC_LIBRARIES})
  list(APPEND onnxruntime_EXTERNAL_DEPENDENCIES jemalloc)
endif()

include_directories(
  ${ONNXRUNTIME_INCLUDE_DIR}
  ${REPO_ROOT}/include/onnxruntime/core/session
)

if (onnxruntime_USE_MKLDNN OR onnxruntime_USE_MKLML)
  include(mkldnn)
endif()

if(onnxruntime_USE_GEMMLOWP)
  add_definitions(-DUSE_GEMMLOWP=1)
endif()

if (onnxruntime_USE_MKLML)
  add_definitions(-DUSE_MKLML=1 -DUSE_MKLML_FOR_BLAS=1)
  if (WIN32 OR APPLE)
    list(APPEND onnxruntime_EXTERNAL_LIBRARIES mklml)
  else()
    list(APPEND onnxruntime_EXTERNAL_LIBRARIES mklml_intel)
  endif()
  list(APPEND onnxruntime_EXTERNAL_DEPENDENCIES project_mklml)
  include_directories(${MKLML_INCLUDE_DIR})
  link_directories(${MKLML_LIB_DIR})
endif()

if (onnxruntime_USE_MKLDNN)
  list(APPEND onnxruntime_EXTERNAL_LIBRARIES mkldnn)
  list(APPEND onnxruntime_EXTERNAL_DEPENDENCIES project_mkldnn)
  link_directories(${MKLDNN_LIB_DIR})
endif()

if (onnxruntime_USE_NGRAPH)
  #if (onnxruntime_USE_OPENMP)
  #  message(FATAL_ERROR "Please set onnxruntime_USE_OPENMP=OFF for nGraph execution provider.")
  #endif()
  if (NOT onnxruntime_USE_FULL_PROTOBUF)
    message(FATAL_ERROR "Please set onnxruntime_USE_FULL_PROTOBUF=ON for nGraph execution provider.")
  endif()
  add_definitions(-DUSE_NGRAPH=1)
  include(ngraph)
  list(APPEND onnxruntime_EXTERNAL_LIBRARIES ngraph)
  list(APPEND onnxruntime_EXTERNAL_DEPENDENCIES project_ngraph)
endif()

if(onnxruntime_USE_OPENVINO)

  add_definitions(-DUSE_OPENVINO=1)

	if(onnxruntime_USE_OPENVINO_MYRIAD)
		add_definitions(-DOPENVINO_CONFIG_MYRIAD=1)
	endif()

	if(onnxruntime_USE_OPENVINO_GPU_FP32)
		add_definitions(-DOPENVINO_CONFIG_GPU_FP32=1)
	endif()

	if(onnxruntime_USE_OPENVINO_GPU_FP16)
		add_definitions(-DOPENVINO_CONFIG_GPU_FP16=1)
	endif()

	if(onnxruntime_USE_OPENVINO_CPU_FP32)
		add_definitions(-DOPENVINO_CONFIG_CPU_FP32=1)
	endif()

	if(onnxruntime_USE_OPENVINO_VAD_M)
		add_definitions(-DOPENVINO_CONFIG_VAD_M=1)
    endif()

	if(onnxruntime_USE_OPENVINO_VAD_F)
		add_definitions(-DOPENVINO_CONFIG_VAD_F=1)
	endif()

endif()


if (onnxruntime_USE_OPENBLAS)
  add_definitions(-DUSE_OPENBLAS=1)
  if (WIN32)
    include_directories(${onnxruntime_OPENBLAS_HOME})
    list(APPEND onnxruntime_EXTERNAL_LIBRARIES ${onnxruntime_OPENBLAS_HOME}/lib/libopenblas.lib)
  else()
    # on linux we assume blas is installed via 'apt-get install libopenblas-dev'
    list(APPEND onnxruntime_EXTERNAL_LIBRARIES openblas)
  endif()
endif()

configure_file(onnxruntime_config.h.in ${CMAKE_CURRENT_BINARY_DIR}/onnxruntime_config.h)

if (onnxruntime_USE_CUDA)
  add_definitions(-DUSE_CUDA=1)
  #The following 6 lines are copied from https://gitlab.kitware.com/cmake/cmake/issues/17559
  set( CMAKE_CUDA_FLAGS "" CACHE STRING "" )
  if ( CMAKE_CUDA_FLAGS )
    list(REMOVE_ITEM CMAKE_CUDA_FLAGS "-cudart static")
  endif()
  string(APPEND CMAKE_CUDA_FLAGS "-cudart shared")
  enable_language(CUDA)
  set(CMAKE_CUDA_STANDARD 11)
  file(TO_CMAKE_PATH ${onnxruntime_CUDNN_HOME} onnxruntime_CUDNN_HOME)
  set(ONNXRUNTIME_CUDA_LIBRARIES ${CUDA_LIBRARIES})
  list(APPEND ONNXRUNTIME_CUDA_LIBRARIES cublas cudnn)
  if (WIN32)
    link_directories(${onnxruntime_CUDNN_HOME}/lib/x64)

    file(GLOB cuda_dll_paths "${onnxruntime_CUDA_HOME}/bin/cublas64_*" "${onnxruntime_CUDA_HOME}/bin/cudart64_*")
    foreach(cuda_dll_path ${cuda_dll_paths})
        get_filename_component(cuda_dll_file_name ${cuda_dll_path} NAME)
        set(CMAKE_SHARED_LINKER_FLAGS "${CMAKE_SHARED_LINKER_FLAGS} /DELAYLOAD:${cuda_dll_file_name}")
    endforeach(cuda_dll_path)

    set(CMAKE_SHARED_LINKER_FLAGS "${CMAKE_SHARED_LINKER_FLAGS} /DELAYLOAD:cudnn64_7.dll")
  else()
    link_directories(${onnxruntime_CUDNN_HOME}/lib64)
  endif()
  list(APPEND onnxruntime_EXTERNAL_LIBRARIES ${ONNXRUNTIME_CUDA_LIBRARIES})

  set(CMAKE_CUDA_FLAGS "${CMAKE_CUDA_FLAGS} -gencode=arch=compute_30,code=sm_30") # K series
  set(CMAKE_CUDA_FLAGS "${CMAKE_CUDA_FLAGS} -gencode=arch=compute_50,code=sm_50") # M series
  set(CMAKE_CUDA_FLAGS "${CMAKE_CUDA_FLAGS} -gencode=arch=compute_60,code=sm_60") # P series
  set(CMAKE_CUDA_FLAGS "${CMAKE_CUDA_FLAGS} -gencode=arch=compute_70,code=sm_70") # V series
  set(CMAKE_CUDA_FLAGS "${CMAKE_CUDA_FLAGS} --default-stream legacy")
  if (NOT WIN32)
    set(CUDA_NVCC_FLAGS "${CUDA_NVCC_FLAGS} --compiler-options -fPIC")
  endif()
endif()

if (onnxruntime_USE_TENSORRT)
  if (WIN32)
    set(CMAKE_SHARED_LINKER_FLAGS "${CMAKE_SHARED_LINKER_FLAGS} /DELAYLOAD:nvinfer.dll")
  else()
    set(CMAKE_CXX_FLAGS  "${CMAKE_CXX_FLAGS} -Wno-deprecated-declarations")
  endif()
endif()

if (onnxruntime_USE_TVM)
  if (WIN32 AND MSVC)
    # wd4100: identifier' : unreferenced formal parameter
    # wd4244: conversion from 'int' to 'char', possible loss of data
    # wd4251: class X needs to have dll-interface to be used by clients of class Y
    # wd4267: 'initializing': conversion from 'size_t' to 'int', possible loss of data
    # wd4275: non dll-interface class X used as base for dll-interface class Y
    # wd4389: signed/unsigned mismatch
    # wd4456: declaration of X hides previous local declaration
    set(DISABLED_WARNINGS_FOR_TVM "/wd4100" "/wd4244" "/wd4251" "/wd4267" "/wd4275" "/wd4389" "/wd4456")
  else()
    set(DISABLED_WARNINGS_FOR_TVM "-Wno-error=ignored-qualifiers")
    if(HAS_UNUSED_PARAMETER)
      list(APPEND DISABLED_WARNINGS_FOR_TVM "-Wno-error=unused-parameter")
    endif()
    if(HAS_CATCH_VALUE)
      #TODO: send a PR to TVM and fix it
      list(APPEND DISABLED_WARNINGS_FOR_TVM "-Wno-error=catch-value")
    endif()
  endif()
  include(onnxruntime_codegen.cmake)
endif()

if (onnxruntime_ENABLE_MICROSOFT_INTERNAL)
  add_definitions(-DMICROSOFT_INTERNAL)
endif()

if (onnxruntime_USE_DML)
  if(NOT WIN32)
    message(FATAL_ERROR "The DirectML execution provider is only supported when building for Windows.")
  endif()

  add_definitions(-DUSE_DML=1)
  include(dml)
endif()

#names in this var must match the directory names under onnxruntime/core/providers
set(ONNXRUNTIME_PROVIDER_NAMES cpu)

include(onnxruntime_common.cmake)
include(onnxruntime_graph.cmake)
include(onnxruntime_framework.cmake)
include(onnxruntime_util.cmake)
#The next file will define 'onnxruntime_libs' cmake var
include(onnxruntime_providers.cmake)
include(onnxruntime_optimizer.cmake)
include(onnxruntime_session.cmake)
include(onnxruntime_mlas.cmake)

if(onnxruntime_USE_AUTOML)
  add_definitions(-DMICROSOFT_AUTOML)
  # Build shared featurizer library
  include(onnxruntime_automl_featurizers.cmake)
endif()

if(WIN32)
  list(APPEND onnxruntime_EXTERNAL_LIBRARIES Shlwapi)
  list(APPEND onnxruntime_EXTERNAL_LIBRARIES debug Dbghelp)
else()
  if(onnxruntime_USE_NSYNC)
    list(APPEND onnxruntime_EXTERNAL_LIBRARIES nsync_cpp)
  endif()
  list(APPEND onnxruntime_EXTERNAL_LIBRARIES ${CMAKE_DL_LIBS} Threads::Threads)
endif()

if (CMAKE_SYSTEM_NAME STREQUAL "Android")
  list(APPEND onnxruntime_EXTERNAL_LIBRARIES log)
endif()

if (onnxruntime_USE_WINML)
  # WINML uses and depends on the shared lib.  Note:  You can build WINML without DML and you will get a 
  # CPU only WINML
  if (NOT onnxruntime_BUILD_SHARED_LIB)
    message(
        FATAL_ERROR 
        "Option onnxruntime_USE_WINML can only be used when onnxruntime_BUILD_SHARED_LIB is also enabled")
  endif()
  include(wil.cmake)
  include(winml.cmake)
endif() # if(onnxruntime_USE_WINML)

#The following files may use the 'onnxruntime_libs' and 'onnxruntime_EXTERNAL_LIBRARIES' vars

if (onnxruntime_BUILD_SHARED_LIB)
  include(onnxruntime.cmake)
endif()

if (onnxruntime_BUILD_SERVER)
  include(onnxruntime_server.cmake)
endif()

# some of the tests rely on the shared libs to be
# built; hence the ordering
if (onnxruntime_BUILD_UNIT_TESTS)
  if (onnxruntime_ENABLE_PYTHON)
    if(UNIX)
      set(CMAKE_SKIP_BUILD_RPATH ON)
    endif()
    include(onnxruntime_python.cmake)
  endif()
  # we need to make sure this is turned off since it
  # turned ON by the previous step when building a shared lib
  set(CMAKE_SKIP_BUILD_RPATH OFF)
  # gtest and gmock
  add_subdirectory(${PROJECT_SOURCE_DIR}/external/googletest EXCLUDE_FROM_ALL)
  set_target_properties(gmock PROPERTIES FOLDER "External/GTest")
  set_target_properties(gmock_main PROPERTIES FOLDER "External/GTest")
  set_target_properties(gtest PROPERTIES FOLDER "External/GTest")
  set_target_properties(gtest_main PROPERTIES FOLDER "External/GTest")
  if(UNIX)
    target_compile_options(gmock PRIVATE "-w")
    target_compile_options(gtest PRIVATE "-w")
  endif()
  include(onnxruntime_unittests.cmake)
endif()

if (onnxruntime_BUILD_CSHARP)
  message(STATUS "CSharp Build is enabled")
#  set_property(GLOBAL PROPERTY VS_DOTNET_TARGET_FRAMEWORK_VERSION "netstandard2.0")
  include(onnxruntime_csharp.cmake)
<<<<<<< HEAD
endif()
=======
endif()

if (onnxruntime_USE_WINML)

  if (NOT onnxruntime_USE_DML)
    message(
        FATAL_ERROR
        "Option onnxruntime_USE_WINML can only be used when onnxruntime_USE_DML is also enabled")
  endif()

  option(onnxruntime_BUILD_WINML_TESTS "Build WinML tests" OFF)
  include(wil.cmake)
  include(winml.cmake)

endif() # if(onnxruntime_USE_WINML)
>>>>>>> 2394d169
<|MERGE_RESOLUTION|>--- conflicted
+++ resolved
@@ -85,10 +85,7 @@
 option(onnxruntime_USE_WINML "Build with WinML support" OFF)
 option(onnxruntime_USE_ACL "Build with ACL support" OFF)
 option(onnxruntime_USE_TELEMETRY "Build with Telemetry" OFF)
-<<<<<<< HEAD
-=======
 option(onnxruntime_ENABLE_INSTRUMENT "Enable Instrument with Event Tracing for Windows (ETW)" OFF)
->>>>>>> 2394d169
 
 set(protobuf_BUILD_TESTS OFF CACHE BOOL "Build protobuf tests" FORCE)
 #nsync tests failed on Mac Build
@@ -759,22 +756,4 @@
   message(STATUS "CSharp Build is enabled")
 #  set_property(GLOBAL PROPERTY VS_DOTNET_TARGET_FRAMEWORK_VERSION "netstandard2.0")
   include(onnxruntime_csharp.cmake)
-<<<<<<< HEAD
-endif()
-=======
-endif()
-
-if (onnxruntime_USE_WINML)
-
-  if (NOT onnxruntime_USE_DML)
-    message(
-        FATAL_ERROR
-        "Option onnxruntime_USE_WINML can only be used when onnxruntime_USE_DML is also enabled")
-  endif()
-
-  option(onnxruntime_BUILD_WINML_TESTS "Build WinML tests" OFF)
-  include(wil.cmake)
-  include(winml.cmake)
-
-endif() # if(onnxruntime_USE_WINML)
->>>>>>> 2394d169
+endif()